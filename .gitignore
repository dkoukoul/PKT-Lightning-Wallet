--- conflicted
+++ resolved
@@ -32,14 +32,7 @@
 _testmain.go
 
 *.exe
-/btcctl
-<<<<<<< HEAD
-/pktd
-/pktwallet
-/wallet
 /bin
-=======
->>>>>>> beca4d1b
 /pktd.test
 /wallettool
 
