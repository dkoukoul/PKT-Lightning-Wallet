package lnd

import (
	"bytes"
	"context"
	"encoding/base64"
	"encoding/hex"
	"fmt"
	"math"
	"net"
	"net/http"
	"os"
	"runtime"
	"sort"
	"strconv"
	"sync"
	"sync/atomic"
	"time"

	"github.com/davecgh/go-spew/spew"
	grpc_middleware "github.com/grpc-ecosystem/go-grpc-middleware"
	"github.com/pkt-cash/pktd/blockchain"
	"github.com/pkt-cash/pktd/btcec"
	"github.com/pkt-cash/pktd/btcjson"
	"github.com/pkt-cash/pktd/btcutil"
	"github.com/pkt-cash/pktd/btcutil/er"
	"github.com/pkt-cash/pktd/btcutil/psbt"
	"github.com/pkt-cash/pktd/btcutil/util"
	"github.com/pkt-cash/pktd/chaincfg"
	"github.com/pkt-cash/pktd/chaincfg/chainhash"
	"github.com/pkt-cash/pktd/lnd/autopilot"
	"github.com/pkt-cash/pktd/lnd/chainreg"
	"github.com/pkt-cash/pktd/lnd/chanacceptor"
	"github.com/pkt-cash/pktd/lnd/chanbackup"
	"github.com/pkt-cash/pktd/lnd/chanfitness"
	"github.com/pkt-cash/pktd/lnd/channeldb"
	"github.com/pkt-cash/pktd/lnd/channeldb/kvdb"
	"github.com/pkt-cash/pktd/lnd/channelnotifier"
	"github.com/pkt-cash/pktd/lnd/contractcourt"
	"github.com/pkt-cash/pktd/lnd/discovery"
	"github.com/pkt-cash/pktd/lnd/feature"
	"github.com/pkt-cash/pktd/lnd/htlcswitch"
	"github.com/pkt-cash/pktd/lnd/htlcswitch/hop"
	"github.com/pkt-cash/pktd/lnd/input"
	"github.com/pkt-cash/pktd/lnd/invoices"
	"github.com/pkt-cash/pktd/lnd/keychain"
	"github.com/pkt-cash/pktd/lnd/labels"
	"github.com/pkt-cash/pktd/lnd/lncfg"
	"github.com/pkt-cash/pktd/lnd/lnrpc"
	"github.com/pkt-cash/pktd/lnd/lnrpc/invoicesrpc"
	"github.com/pkt-cash/pktd/lnd/lnrpc/routerrpc"
	"github.com/pkt-cash/pktd/lnd/lntypes"
	"github.com/pkt-cash/pktd/lnd/lnwallet"
	"github.com/pkt-cash/pktd/lnd/lnwallet/btcwallet"
	"github.com/pkt-cash/pktd/lnd/lnwallet/chainfee"
	"github.com/pkt-cash/pktd/lnd/lnwallet/chancloser"
	"github.com/pkt-cash/pktd/lnd/lnwallet/chanfunding"
	"github.com/pkt-cash/pktd/lnd/lnwire"
	"github.com/pkt-cash/pktd/lnd/macaroons"
	"github.com/pkt-cash/pktd/lnd/metaservice"
	"github.com/pkt-cash/pktd/lnd/monitoring"
	"github.com/pkt-cash/pktd/lnd/peer"
	"github.com/pkt-cash/pktd/lnd/peernotifier"
	"github.com/pkt-cash/pktd/lnd/record"
	"github.com/pkt-cash/pktd/lnd/routing"
	"github.com/pkt-cash/pktd/lnd/routing/route"
	"github.com/pkt-cash/pktd/lnd/sweep"
	"github.com/pkt-cash/pktd/lnd/watchtower"
	"github.com/pkt-cash/pktd/lnd/zpay32"
	"github.com/pkt-cash/pktd/pktconfig/version"
	"github.com/pkt-cash/pktd/pktlog/log"
	"github.com/pkt-cash/pktd/pktwallet/waddrmgr"
	"github.com/pkt-cash/pktd/pktwallet/wallet"
	"github.com/pkt-cash/pktd/pktwallet/wallet/txauthor"
	"github.com/pkt-cash/pktd/pktwallet/wallet/txrules"
	"github.com/pkt-cash/pktd/txscript"
	"github.com/pkt-cash/pktd/wire"
	"github.com/pkt-cash/pktd/wire/ruleerror"
	"google.golang.org/grpc"
	"gopkg.in/macaroon-bakery.v2/bakery"
)

var (
	// readPermissions is a slice of all entities that allow read
	// permissions for authorization purposes, all lowercase.
	readPermissions = []bakery.Op{
		{
			Entity: "onchain",
			Action: "read",
		},
		{
			Entity: "offchain",
			Action: "read",
		},
		{
			Entity: "address",
			Action: "read",
		},
		{
			Entity: "message",
			Action: "read",
		},
		{
			Entity: "peers",
			Action: "read",
		},
		{
			Entity: "info",
			Action: "read",
		},
		{
			Entity: "invoices",
			Action: "read",
		},
		{
			Entity: "signer",
			Action: "read",
		},
		{
			Entity: "macaroon",
			Action: "read",
		},
	}

	// writePermissions is a slice of all entities that allow write
	// permissions for authorization purposes, all lowercase.
	writePermissions = []bakery.Op{
		{
			Entity: "onchain",
			Action: "write",
		},
		{
			Entity: "offchain",
			Action: "write",
		},
		{
			Entity: "address",
			Action: "write",
		},
		{
			Entity: "message",
			Action: "write",
		},
		{
			Entity: "peers",
			Action: "write",
		},
		{
			Entity: "info",
			Action: "write",
		},
		{
			Entity: "invoices",
			Action: "write",
		},
		{
			Entity: "signer",
			Action: "generate",
		},
		{
			Entity: "macaroon",
			Action: "generate",
		},
		{
			Entity: "macaroon",
			Action: "write",
		},
	}

	// invoicePermissions is a slice of all the entities that allows a user
	// to only access calls that are related to invoices, so: streaming
	// RPCs, generating, and listening invoices.
	invoicePermissions = []bakery.Op{
		{
			Entity: "invoices",
			Action: "read",
		},
		{
			Entity: "invoices",
			Action: "write",
		},
		{
			Entity: "address",
			Action: "read",
		},
		{
			Entity: "address",
			Action: "write",
		},
		{
			Entity: "onchain",
			Action: "read",
		},
	}

	// TODO(guggero): Refactor into constants that are used for all
	// permissions in this file. Also expose the list of possible
	// permissions in an RPC when per RPC permissions are
	// implemented.
	validActions  = []string{"read", "write", "generate"}
	validEntities = []string{
		"onchain", "offchain", "address", "message",
		"peers", "info", "invoices", "signer", "macaroon",
		macaroons.PermissionEntityCustomURI,
	}

	// If the --no-macaroons flag is used to start lnd, the macaroon service
	// is not initialized. errMacaroonDisabled is then returned when
	// macaroon related services are used.
	errMacaroonDisabled = Err.CodeWithDetail("errMacaroonDisabled", "macaroon authentication disabled, "+
		"remove --no-macaroons flag to enable")
)

// stringInSlice returns true if a string is contained in the given slice.
func stringInSlice(a string, slice []string) bool {
	for _, b := range slice {
		if b == a {
			return true
		}
	}
	return false
}

// MainRPCServerPermissions returns a mapping of the main RPC server calls to
// the permissions they require.
func MainRPCServerPermissions() map[string][]bakery.Op {
	return map[string][]bakery.Op{
		"/lnrpc.Lightning/SendCoins": {{
			Entity: "onchain",
			Action: "write",
		}},
		"/lnrpc.Lightning/ListUnspent": {{
			Entity: "onchain",
			Action: "read",
		}},
		"/lnrpc.Lightning/SendMany": {{
			Entity: "onchain",
			Action: "write",
		}},
		"/lnrpc.Lightning/NewAddress": {{
			Entity: "address",
			Action: "write",
		}},
		"/lnrpc.Lightning/SignMessage": {{
			Entity: "message",
			Action: "write",
		}},
		"/lnrpc.Lightning/ConnectPeer": {{
			Entity: "peers",
			Action: "write",
		}},
		"/lnrpc.Lightning/DisconnectPeer": {{
			Entity: "peers",
			Action: "write",
		}},
		"/lnrpc.Lightning/OpenChannel": {{
			Entity: "onchain",
			Action: "write",
		}, {
			Entity: "offchain",
			Action: "write",
		}},
		"/lnrpc.Lightning/OpenChannelSync": {{
			Entity: "onchain",
			Action: "write",
		}, {
			Entity: "offchain",
			Action: "write",
		}},
		"/lnrpc.Lightning/CloseChannel": {{
			Entity: "onchain",
			Action: "write",
		}, {
			Entity: "offchain",
			Action: "write",
		}},
		"/lnrpc.Lightning/AbandonChannel": {{
			Entity: "offchain",
			Action: "write",
		}},
		"/lnrpc.Lightning/GetInfo": {{
			Entity: "info",
			Action: "read",
		}},
		"/lnrpc.Lightning/GetRecoveryInfo": {{
			Entity: "info",
			Action: "read",
		}},
		"/lnrpc.Lightning/ListPeers": {{
			Entity: "peers",
			Action: "read",
		}},
		"/lnrpc.Lightning/WalletBalance": {{
			Entity: "onchain",
			Action: "read",
		}},
		"/lnrpc.Lightning/EstimateFee": {{
			Entity: "onchain",
			Action: "read",
		}},
		"/lnrpc.Lightning/ChannelBalance": {{
			Entity: "offchain",
			Action: "read",
		}},
		"/lnrpc.Lightning/PendingChannels": {{
			Entity: "offchain",
			Action: "read",
		}},
		"/lnrpc.Lightning/ListChannels": {{
			Entity: "offchain",
			Action: "read",
		}},
		"/lnrpc.Lightning/SubscribeChannelEvents": {{
			Entity: "offchain",
			Action: "read",
		}},
		"/lnrpc.Lightning/ClosedChannels": {{
			Entity: "offchain",
			Action: "read",
		}},
		"/lnrpc.Lightning/SendPayment": {{
			Entity: "offchain",
			Action: "write",
		}},
		"/lnrpc.Lightning/SendPaymentSync": {{
			Entity: "offchain",
			Action: "write",
		}},
		"/lnrpc.Lightning/SendToRoute": {{
			Entity: "offchain",
			Action: "write",
		}},
		"/lnrpc.Lightning/SendToRouteSync": {{
			Entity: "offchain",
			Action: "write",
		}},
		"/lnrpc.Lightning/AddInvoice": {{
			Entity: "invoices",
			Action: "write",
		}},
		"/lnrpc.Lightning/LookupInvoice": {{
			Entity: "invoices",
			Action: "read",
		}},
		"/lnrpc.Lightning/ListInvoices": {{
			Entity: "invoices",
			Action: "read",
		}},
		"/lnrpc.Lightning/SubscribeInvoices": {{
			Entity: "invoices",
			Action: "read",
		}},
		"/lnrpc.Lightning/SubscribeTransactions": {{
			Entity: "onchain",
			Action: "read",
		}},
		"/lnrpc.Lightning/GetTransactions": {{
			Entity: "onchain",
			Action: "read",
		}},
		"/lnrpc.Lightning/DescribeGraph": {{
			Entity: "info",
			Action: "read",
		}},
		"/lnrpc.Lightning/GetNodeMetrics": {{
			Entity: "info",
			Action: "read",
		}},
		"/lnrpc.Lightning/GetChanInfo": {{
			Entity: "info",
			Action: "read",
		}},
		"/lnrpc.Lightning/GetNodeInfo": {{
			Entity: "info",
			Action: "read",
		}},
		"/lnrpc.Lightning/QueryRoutes": {{
			Entity: "info",
			Action: "read",
		}},
		"/lnrpc.Lightning/GetNetworkInfo": {{
			Entity: "info",
			Action: "read",
		}},
		"/lnrpc.Lightning/StopDaemon": {{
			Entity: "info",
			Action: "write",
		}},
		"/lnrpc.Lightning/SubscribeChannelGraph": {{
			Entity: "info",
			Action: "read",
		}},
		"/lnrpc.Lightning/ListPayments": {{
			Entity: "offchain",
			Action: "read",
		}},
		"/lnrpc.Lightning/DeleteAllPayments": {{
			Entity: "offchain",
			Action: "write",
		}},
		"/lnrpc.Lightning/DebugLevel": {{
			Entity: "info",
			Action: "write",
		}},
		"/lnrpc.Lightning/DecodePayReq": {{
			Entity: "offchain",
			Action: "read",
		}},
		"/lnrpc.Lightning/FeeReport": {{
			Entity: "offchain",
			Action: "read",
		}},
		"/lnrpc.Lightning/UpdateChannelPolicy": {{
			Entity: "offchain",
			Action: "write",
		}},
		"/lnrpc.Lightning/ForwardingHistory": {{
			Entity: "offchain",
			Action: "read",
		}},
		"/lnrpc.Lightning/RestoreChannelBackups": {{
			Entity: "offchain",
			Action: "write",
		}},
		"/lnrpc.Lightning/ExportChannelBackup": {{
			Entity: "offchain",
			Action: "read",
		}},
		"/lnrpc.Lightning/VerifyChanBackup": {{
			Entity: "offchain",
			Action: "read",
		}},
		"/lnrpc.Lightning/ExportAllChannelBackups": {{
			Entity: "offchain",
			Action: "read",
		}},
		"/lnrpc.Lightning/SubscribeChannelBackups": {{
			Entity: "offchain",
			Action: "read",
		}},
		"/lnrpc.Lightning/ChannelAcceptor": {{
			Entity: "onchain",
			Action: "write",
		}, {
			Entity: "offchain",
			Action: "write",
		}},
		/*
			"/lnrpc.Lightning/BakeMacaroon": {{
				Entity: "macaroon",
				Action: "generate",
			}},
			"/lnrpc.Lightning/ListMacaroonIDs": {{
				Entity: "macaroon",
				Action: "read",
			}},
			"/lnrpc.Lightning/DeleteMacaroonID": {{
				Entity: "macaroon",
				Action: "write",
			}},
			"/lnrpc.Lightning/ListPermissions": {{
				Entity: "info",
				Action: "read",
			}},
		*/
		"/lnrpc.Lightning/SubscribePeerEvents": {{
			Entity: "peers",
			Action: "read",
		}},
		"/lnrpc.Lightning/FundingStateStep": {{
			Entity: "onchain",
			Action: "write",
		}, {
			Entity: "offchain",
			Action: "write",
		}},
		"/lnrpc.Lightning/GetAddressBalances": {{
			Entity: "wallet",
			Action: "read",
		}},
		"/lnrpc.Lightning/ReSync": {{
			Entity: "onchain",
			Action: "write",
		}},
		"/lnrpc.Lightning/StopReSync": {{
			Entity: "onchain",
			Action: "write",
		}},
		"/lnrpc.Lightning/GetWalletSeed": {{
			Entity: "wallet",
			Action: "read",
		}},
		"/lnrpc.Lightning/GetSecret": {{
			Entity: "wallet",
			Action: "read",
		}},
		"/lnrpc.Lightning/ImportPrivKey": {{
			Entity: "wallet",
			Action: "write",
		}},
		"/lnrpc.Lightning/ListLockUnspent": {{
			Entity: "wallet",
			Action: "read",
		}},
		"/lnrpc.Lightning/LockUnspent": {{
			Entity: "wallet",
			Action: "write",
		}},
		"/lnrpc.Lightning/CreateTransaction": {{
			Entity: "wallet",
			Action: "read",
		}, {
			Entity: "wallet",
			Action: "write",
		}},
		"/lnrpc.Lightning/DumpPrivKey": {{
			Entity: "wallet",
			Action: "read",
		}},
		"/lnrpc.Lightning/GetNewAddress": {{
			Entity: "wallet",
			Action: "write",
		}},
		"/lnrpc.Lightning/GetTransaction": {{
			Entity: "wallet",
			Action: "read",
		}},
		"/lnrpc.Lightning/GetNetworkStewardVote": {{
			Entity: "onchain", //onchain
			Action: "read",
		}},
		"/lnrpc.Lightning/SetNetworkStewardVote": {{
			Entity: "onchain", //onchain
			Action: "write",
		}},
		"/lnrpc.Lightning/BcastTransaction": {{
			Entity: "onchain", //onchain
			Action: "write",
		}},
		"/lnrpc.Lightning/SendFrom": {{
			Entity: "onchain",
			Action: "write",
		}},
		"/lnrpc.Lightning/CreateWallet": {{
			Entity: "wallet",
			Action: "write",
		}},
	}
}

// rpcServer is a gRPC, RPC front end to the lnd daemon.
// TODO(roasbeef): pagination support for the list-style calls
type rpcServer struct {
	started  int32 // To be used atomically.
	shutdown int32 // To be used atomically.

	server *server

	cfg *Config

	// subServers are a set of sub-RPC servers that use the same gRPC and
	// listening sockets as the main RPC server, but which maintain their
	// own independent service. This allows us to expose a set of
	// micro-service like abstractions to the outside world for users to
	// consume.
	subServers []lnrpc.SubServer

	// grpcServer is the main gRPC server that this RPC server, and all the
	// sub-servers will use to register themselves and accept client
	// requests from.
	grpcServer *grpc.Server

	// listeners is a list of listeners to use when starting the grpc
	// server. We make it configurable such that the grpc server can listen
	// on custom interfaces.
	listeners []*ListenerWithSignal

	// listenerCleanUp are a set of closures functions that will allow this
	// main RPC server to clean up all the listening socket created for the
	// server.
	listenerCleanUp []func()

	// restDialOpts are a set of gRPC dial options that the REST server
	// proxy will use to connect to the main gRPC server.
	restDialOpts []grpc.DialOption

	// restProxyDest is the address to forward REST requests to.
	restProxyDest string

	// restListen is a function closure that allows the REST server proxy to
	// connect to the main gRPC server to proxy all incoming requests,
	// applying the current TLS configuration, if any.
	restListen func(net.Addr) (net.Listener, er.R)

	// routerBackend contains the backend implementation of the router
	// rpc sub server.
	routerBackend *routerrpc.RouterBackend

	// chanPredicate is used in the bidirectional ChannelAcceptor streaming
	// method.
	chanPredicate *chanacceptor.ChainedAcceptor

	quit chan struct{}

	// macService is the macaroon service that we need to mint new
	// macaroons.
	macService *macaroons.Service

	// selfNode is our own pubkey.
	selfNode route.Vertex

	// allPermissions is a map of all registered gRPC URIs (including
	// internal and external subservers) to the permissions they require.
	allPermissions map[string][]bakery.Op

	wallet *wallet.Wallet
}

// A compile time check to ensure that rpcServer fully implements the
// LightningServer gRPC service.
var _ lnrpc.LightningServer = (*rpcServer)(nil)

// newRPCServer creates and returns a new instance of the rpcServer. The
// rpcServer will handle creating all listening sockets needed by it, and any
// of the sub-servers that it maintains. The set of serverOpts should be the
// base level options passed to the grPC server. This typically includes things
// like requiring TLS, etc.
func newRPCServer(cfg *Config, s *server, macService *macaroons.Service,
	subServerCgs *subRPCServerConfigs, serverOpts []grpc.ServerOption,
	restDialOpts []grpc.DialOption, restProxyDest string,
	atpl *autopilot.Manager, invoiceRegistry *invoices.InvoiceRegistry,
	tower *watchtower.Standalone,
	restListen func(net.Addr) (net.Listener, er.R),
	getListeners rpcListeners,
	chanPredicate *chanacceptor.ChainedAcceptor, metaService *metaservice.MetaService) (*rpcServer, er.R) {

	// Set up router rpc backend.
	channelGraph := s.localChanDB.ChannelGraph()
	selfNode, err := channelGraph.SourceNode()
	if err != nil {
		return nil, err
	}
	graph := s.localChanDB.ChannelGraph()
	routerBackend := &routerrpc.RouterBackend{
		SelfNode: selfNode.PubKeyBytes,
		FetchChannelCapacity: func(chanID uint64) (btcutil.Amount,
			er.R) {

			info, _, _, err := graph.FetchChannelEdgesByID(chanID)
			if err != nil {
				return 0, err
			}
			return info.Capacity, nil
		},
		FetchChannelEndpoints: func(chanID uint64) (route.Vertex,
			route.Vertex, er.R) {

			info, _, _, err := graph.FetchChannelEdgesByID(
				chanID,
			)
			if err != nil {
				return route.Vertex{}, route.Vertex{},
					er.Errorf("unable to fetch channel "+
						"edges by channel ID %d: %v",
						chanID, err)
			}

			return info.NodeKey1Bytes, info.NodeKey2Bytes, nil
		},
		FindRoute:              s.chanRouter.FindRoute,
		MissionControl:         s.missionControl,
		ActiveNetParams:        cfg.ActiveNetParams.Params,
		Tower:                  s.controlTower,
		MaxTotalTimelock:       cfg.MaxOutgoingCltvExpiry,
		DefaultFinalCltvDelta:  uint16(cfg.Bitcoin.TimeLockDelta),
		SubscribeHtlcEvents:    s.htlcNotifier.SubscribeHtlcEvents,
		InterceptableForwarder: s.interceptableSwitch,
	}

	genInvoiceFeatures := func() *lnwire.FeatureVector {
		return s.featureMgr.Get(feature.SetInvoice)
	}

	var (
		subServers     []lnrpc.SubServer
		subServerPerms []lnrpc.MacaroonPerms
	)

	// Before we create any of the sub-servers, we need to ensure that all
	// the dependencies they need are properly populated within each sub
	// server configuration struct.
	//
	// TODO(roasbeef): extend sub-sever config to have both (local vs remote) DB
	err = subServerCgs.PopulateDependencies(
		cfg, s.cc, cfg.networkDir, macService, atpl, invoiceRegistry,
		s.htlcSwitch, cfg.ActiveNetParams.Params, s.chanRouter,
		routerBackend, s.nodeSigner, s.remoteChanDB, s.sweeper, tower,
		s.towerClient, cfg.net.ResolveTCPAddr, genInvoiceFeatures,
	)
	if err != nil {
		return nil, err
	}

	// Now that the sub-servers have all their dependencies in place, we
	// can create each sub-server!
	registeredSubServers := lnrpc.RegisteredSubServers()
	for _, subServer := range registeredSubServers {
		subServerInstance, macPerms, err := subServer.New(subServerCgs)
		if err != nil {
			return nil, err
		}

		// We'll collect the sub-server, and also the set of
		// permissions it needs for macaroons so we can apply the
		// interceptors below.
		subServers = append(subServers, subServerInstance)
		subServerPerms = append(subServerPerms, macPerms)
	}

	// Next, we need to merge the set of sub server macaroon permissions
	// with the main RPC server permissions so we can unite them under a
	// single set of interceptors.
	permissions := MainRPCServerPermissions()
	for _, subServerPerm := range subServerPerms {
		for method, ops := range subServerPerm {
			// For each new method:ops combo, we also ensure that
			// non of the sub-servers try to override each other.
			if _, ok := permissions[method]; ok {
				return nil, er.Errorf("detected duplicate "+
					"macaroon constraints for path: %v",
					method)
			}

			permissions[method] = ops
		}
	}

	// Get the listeners and server options to use for this rpc server.
	listeners, cleanup, err := getListeners()
	if err != nil {
		return nil, err
	}

	// External subserver possibly need to register their own permissions
	// and macaroon validator.
	for _, lis := range listeners {
		extSubserver := lis.ExternalRPCSubserverCfg
		if extSubserver != nil {
			macValidator := extSubserver.MacaroonValidator
			for method, ops := range extSubserver.Permissions {
				// For each new method:ops combo, we also ensure
				// that non of the sub-servers try to override
				// each other.
				if _, ok := permissions[method]; ok {
					return nil, er.Errorf("detected "+
						"duplicate macaroon "+
						"constraints for path: %v",
						method)
				}

				permissions[method] = ops

				// Give the external subservers the possibility
				// to also use their own validator to check any
				// macaroons attached to calls to this method.
				// This allows them to have their own root key
				// ID database and permission entities.
				if macValidator != nil {
					err := macService.RegisterExternalValidator(
						method, macValidator,
					)
					if err != nil {
						return nil, er.Errorf("could "+
							"not register "+
							"external macaroon "+
							"validator: %v", err)
					}
				}
			}
		}
	}

	// If macaroons aren't disabled (a non-nil service), then we'll set up
	// our set of interceptors which will allow us to handle the macaroon
	// authentication in a single location.
	macUnaryInterceptors := []grpc.UnaryServerInterceptor{}
	macStrmInterceptors := []grpc.StreamServerInterceptor{}
	if macService != nil {
		unaryInterceptor := macService.UnaryServerInterceptor(permissions)
		macUnaryInterceptors = append(macUnaryInterceptors, unaryInterceptor)

		strmInterceptor := macService.StreamServerInterceptor(permissions)
		macStrmInterceptors = append(macStrmInterceptors, strmInterceptor)
	}

	// Get interceptors for Prometheus to gather gRPC performance metrics.
	// If monitoring is disabled, GetPromInterceptors() will return empty
	// slices.
	promUnaryInterceptors, promStrmInterceptors := monitoring.GetPromInterceptors()

	// Concatenate the slices of unary and stream interceptors respectively.
	unaryInterceptors := append(macUnaryInterceptors, promUnaryInterceptors...)
	strmInterceptors := append(macStrmInterceptors, promStrmInterceptors...)

	// We'll also add our logging interceptors as well, so we can
	// automatically log all errors that happen during RPC calls.
	unaryInterceptors = append(
		unaryInterceptors, errorLogUnaryServerInterceptor(),
	)
	strmInterceptors = append(
		strmInterceptors, errorLogStreamServerInterceptor(),
	)

	// If any interceptors have been set up, add them to the server options.
	if len(unaryInterceptors) != 0 && len(strmInterceptors) != 0 {
		chainedUnary := grpc_middleware.WithUnaryServerChain(
			unaryInterceptors...,
		)
		chainedStream := grpc_middleware.WithStreamServerChain(
			strmInterceptors...,
		)
		serverOpts = append(serverOpts, chainedUnary, chainedStream)
	}

	// Finally, with all the pre-set up complete,  we can create the main
	// gRPC server, and register the main lnrpc server along side.
	grpcServer := grpc.NewServer(serverOpts...)
	rootRPCServer := &rpcServer{
		cfg:             cfg,
		restDialOpts:    restDialOpts,
		listeners:       listeners,
		listenerCleanUp: []func(){cleanup},
		restProxyDest:   restProxyDest,
		subServers:      subServers,
		restListen:      restListen,
		grpcServer:      grpcServer,
		server:          s,
		routerBackend:   routerBackend,
		chanPredicate:   chanPredicate,
		quit:            make(chan struct{}, 1),
		macService:      macService,
		selfNode:        selfNode.PubKeyBytes,
		allPermissions:  permissions,
		wallet:          metaService.Wallet,
	}
	lnrpc.RegisterLightningServer(grpcServer, rootRPCServer)
	lnrpc.RegisterMetaServiceServer(grpcServer, metaService)

	// Now the main RPC server has been registered, we'll iterate through
	// all the sub-RPC servers and register them to ensure that requests
	// are properly routed towards them.
	for _, subServer := range subServers {
		err := subServer.RegisterWithRootServer(grpcServer)
		if err != nil {
			return nil, er.Errorf("unable to register "+
				"sub-server %v with root: %v",
				subServer.Name(), err)
		}
	}

	return rootRPCServer, nil
}

// Start launches any helper goroutines required for the rpcServer to function.
func (r *rpcServer) Start() er.R {
	if atomic.AddInt32(&r.started, 1) != 1 {
		return nil
	}

	// First, we'll start all the sub-servers to ensure that they're ready
	// to take new requests in.
	//
	// TODO(roasbeef): some may require that the entire daemon be started
	// at that point
	for _, subServer := range r.subServers {
		log.Debugf("Starting sub RPC server: %v", subServer.Name())

		if err := subServer.Start(); err != nil {
			return err
		}
	}

	// With all the sub-servers started, we'll spin up the listeners for
	// the main RPC server itself.
	for _, lis := range r.listeners {
		go func(lis *ListenerWithSignal) {
			log.Infof("RPC server listening on %s", lis.Addr())

			// Before actually listening on the gRPC listener, give
			// external subservers the chance to register to our
			// gRPC server. Those external subservers (think GrUB)
			// are responsible for starting/stopping on their own,
			// we just let them register their services to the same
			// server instance so all of them can be exposed on the
			// same port/listener.
			extSubCfg := lis.ExternalRPCSubserverCfg
			if extSubCfg != nil && extSubCfg.Registrar != nil {
				registerer := extSubCfg.Registrar
				err := registerer.RegisterGrpcSubserver(
					r.grpcServer,
				)
				if err != nil {
					log.Errorf("error registering "+
						"external gRPC subserver: %v",
						err)
				}
			}

			// Close the ready chan to indicate we are listening.
			close(lis.Ready)
			_ = r.grpcServer.Serve(lis)
		}(lis)
	}

	// If Prometheus monitoring is enabled, start the Prometheus exporter.
	if r.cfg.Prometheus.Enabled() {
		err := monitoring.ExportPrometheusMetrics(
			r.grpcServer, r.cfg.Prometheus,
		)
		if err != nil {
			return err
		}
	}
<<<<<<< HEAD
=======

	// The default JSON marshaler of the REST proxy only sets OrigName to
	// true, which instructs it to use the same field names as specified in
	// the proto file and not switch to camel case. What we also want is
	// that the marshaler prints all values, even if they are falsey.
	customMarshalerOption := proxy.WithMarshalerOption(
		proxy.MIMEWildcard, &proxy.JSONPb{
			OrigName:     true,
			EmitDefaults: true,
		},
	)

	// Now start the REST proxy for our gRPC server above. We'll ensure
	// we direct LND to connect to its loopback address rather than a
	// wildcard to prevent certificate issues when accessing the proxy
	// externally.
	restMux := proxy.NewServeMux(customMarshalerOption)
	restCtx, restCancel := context.WithCancel(context.Background())
	r.listenerCleanUp = append(r.listenerCleanUp, restCancel)

	// Wrap the default grpc-gateway handler with the WebSocket handler.
	restHandler := lnrpc.NewWebSocketProxy(restMux)

	// With our custom REST proxy mux created, register our main RPC and
	// give all subservers a chance to register as well.

	//Launching REST for MetaService, for getinfo2 and changepassword
	//it is also launched on waitforwalletpassword, and on unlock closes
	errrr := lnrpc.RegisterMetaServiceHandlerFromEndpoint(
		restCtx, restMux, r.restProxyDest, r.restDialOpts,
	)
	if errrr != nil {
		return er.E(errrr)
	}

	for _, subServer := range r.subServers {
		err := subServer.RegisterWithRestServer(
			restCtx, restMux, r.restProxyDest, r.restDialOpts,
		)
		if err != nil {
			return er.Errorf("unable to register REST sub-server "+
				"%v with root: %v", subServer.Name(), err)
		}
	}

	// Before listening on any of the interfaces, we also want to give the
	// external subservers a chance to register their own REST proxy stub
	// with our mux instance.
	for _, lis := range r.listeners {
		if lis.ExternalRestRegistrar != nil {
			err := lis.ExternalRestRegistrar.RegisterRestSubserver(
				restCtx, restMux, r.restProxyDest,
				r.restDialOpts,
			)
			if err != nil {
				log.Errorf("error registering "+
					"external REST subserver: %v", err)
			}
		}
	}

	// Now spin up a network listener for each requested port and start a
	// goroutine that serves REST with the created mux there.
	for _, restEndpoint := range r.cfg.RESTListeners {
		lis, err := r.restListen(restEndpoint)
		if err != nil {
			log.Errorf("gRPC proxy unable to listen on %s",
				restEndpoint)
			return err
		}

		r.listenerCleanUp = append(r.listenerCleanUp, func() {
			_ = lis.Close()
		})

		go func() {
			log.Infof("gRPC proxy started at %s", lis.Addr())

			// Create our proxy chain now. A request will pass
			// through the following chain:
			// req ---> CORS handler --> WS proxy --->
			//   REST proxy --> gRPC endpoint
			corsHandler := allowCORS(restHandler, r.cfg.RestCORS)
			err := http.Serve(lis, corsHandler)
			if err != nil && !lnrpc.IsClosedConnError(err) {
				log.Error(err)
			}
		}()
	}

>>>>>>> 1b59e83e
	return nil
}

// Stop signals any active goroutines for a graceful closure.
func (r *rpcServer) Stop() er.R {
	if atomic.AddInt32(&r.shutdown, 1) != 1 {
		return nil
	}

	log.Infof("Stopping RPC Server")

	close(r.quit)

	// After we've signalled all of our active goroutines to exit, we'll
	// then do the same to signal a graceful shutdown of all the sub
	// servers.
	for _, subServer := range r.subServers {
		log.Infof("Stopping %v Sub-RPC Server",
			subServer.Name())

		if err := subServer.Stop(); err != nil {
			log.Errorf("unable to stop sub-server %v: %v",
				subServer.Name(), err)
			continue
		}
	}

	// Finally, we can clean up all the listening sockets to ensure that we
	// give the file descriptors back to the OS.
	for _, cleanUp := range r.listenerCleanUp {
		cleanUp()
	}

	return nil
}

// addrPairsToOutputs converts a map describing a set of outputs to be created,
// the outputs themselves. The passed map pairs up an address, to a desired
// output value amount. Each address is converted to its corresponding pkScript
// to be used within the constructed output(s).
func addrPairsToOutputs(addrPairs map[string]int64,
	params *chaincfg.Params) ([]*wire.TxOut, er.R) {

	outputs := make([]*wire.TxOut, 0, len(addrPairs))
	for addr, amt := range addrPairs {
		addr, err := btcutil.DecodeAddress(addr, params)
		if err != nil {
			return nil, err
		}

		pkscript, err := txscript.PayToAddrScript(addr)
		if err != nil {
			return nil, err
		}

		outputs = append(outputs, wire.NewTxOut(amt, pkscript))
	}

	return outputs, nil
}

// allowCORS wraps the given http.Handler with a function that adds the
// Access-Control-Allow-Origin header to the response.
func allowCORS(handler http.Handler, origins []string) http.Handler {
	allowHeaders := "Access-Control-Allow-Headers"
	allowMethods := "Access-Control-Allow-Methods"
	allowOrigin := "Access-Control-Allow-Origin"

	// If the user didn't supply any origins that means CORS is disabled
	// and we should return the original handler.
	if len(origins) == 0 {
		return handler
	}

	return http.HandlerFunc(func(w http.ResponseWriter, r *http.Request) {
		origin := r.Header.Get("Origin")

		// Skip everything if the browser doesn't send the Origin field.
		if origin == "" {
			handler.ServeHTTP(w, r)
			return
		}

		// Set the static header fields first.
		w.Header().Set(
			allowHeaders,
			"Content-Type, Accept, Grpc-Metadata-Macaroon",
		)
		w.Header().Set(allowMethods, "GET, POST, DELETE")

		// Either we allow all origins or the incoming request matches
		// a specific origin in our list of allowed origins.
		for _, allowedOrigin := range origins {
			if allowedOrigin == "*" || origin == allowedOrigin {
				// Only set allowed origin to requested origin.
				w.Header().Set(allowOrigin, origin)

				break
			}
		}

		// For a pre-flight request we only need to send the headers
		// back. No need to call the rest of the chain.
		if r.Method == "OPTIONS" {
			return
		}

		// Everything's prepared now, we can pass the request along the
		// chain of handlers.
		handler.ServeHTTP(w, r)
	})
}

// sendCoinsOnChain makes an on-chain transaction in or to send coins to one or
// more addresses specified in the passed payment map. The payment map maps an
// address to a specified output value to be sent to that address.
func (r *rpcServer) sendCoinsOnChain(paymentMap map[string]int64,
	feeRate chainfee.SatPerKWeight, minconf int32,
	label string) (*chainhash.Hash, er.R) {

	outputs, err := addrPairsToOutputs(paymentMap, r.cfg.ActiveNetParams.Params)
	if err != nil {
		return nil, err
	}

	tx, err := r.server.cc.Wallet.SendOutputs(outputs, feeRate, minconf, label)
	if err != nil {
		return nil, err
	}

	txHash := tx.TxHash()
	return &txHash, nil
}

// ListUnspent returns useful information about each unspent output owned by the
// wallet, as reported by the underlying `ListUnspentWitness`; the information
// returned is: outpoint, amount in satoshis, address, address type,
// scriptPubKey in hex and number of confirmations.  The result is filtered to
// contain outputs whose number of confirmations is between a minimum and
// maximum number of confirmations specified by the user, with 0 meaning
// unconfirmed.
func (r *rpcServer) ListUnspent(ctx context.Context,
	in *lnrpc.ListUnspentRequest) (*lnrpc.ListUnspentResponse, error) {

	// Validate the confirmation arguments.
	minConfs, maxConfs, err := lnrpc.ParseConfs(in.MinConfs, in.MaxConfs)
	if err != nil {
		return nil, er.Native(err)
	}

	// With our arguments validated, we'll query the internal wallet for
	// the set of UTXOs that match our query.
	//
	// We'll acquire the global coin selection lock to ensure there aren't
	// any other concurrent processes attempting to lock any UTXOs which may
	// be shown available to us.
	var utxos []*lnwallet.Utxo
	err = r.server.cc.Wallet.WithCoinSelectLock(func() er.R {
		utxos, err = r.server.cc.Wallet.ListUnspentWitness(
			minConfs, maxConfs,
		)
		return err
	})
	if err != nil {
		return nil, er.Native(err)
	}

	rpcUtxos, err := lnrpc.MarshalUtxos(utxos, r.cfg.ActiveNetParams.Params)
	if err != nil {
		return nil, er.Native(err)
	}

	maxStr := ""
	if maxConfs != math.MaxInt32 {
		maxStr = " max=" + fmt.Sprintf("%d", maxConfs)
	}

	log.Debugf("[listunspent] min=%v%v, generated utxos: %v", minConfs,
		maxStr, utxos)

	return &lnrpc.ListUnspentResponse{
		Utxos: rpcUtxos,
	}, nil
}

// EstimateFee handles a request for estimating the fee for sending a
// transaction spending to multiple specified outputs in parallel.
func (r *rpcServer) EstimateFee(ctx context.Context,
	in *lnrpc.EstimateFeeRequest) (*lnrpc.EstimateFeeResponse, error) {

	for addr, amnt := range in.AddrToAmount {
		log.Debugf("[0] EstimateFee(): address: %s ; amount: %d", addr, amnt)
	}

	// Create the list of outputs we are spending to.
	outputs, err := addrPairsToOutputs(in.AddrToAmount, r.cfg.ActiveNetParams.Params)
	if err != nil {
		return nil, er.Native(err)
	}
	log.Debugf("[1] EstimateFee(): #outputs: %d", len(outputs))

	// Query the fee estimator for the fee rate for the given confirmation
	// target.
	target := in.TargetConf
	feePerKw, err := sweep.DetermineFeePerKw(
		r.server.cc.FeeEstimator, sweep.FeePreference{
			ConfTarget: uint32(target),
		},
	)
	if err != nil {
		return nil, er.Native(err)
	}
	log.Debugf("[2] EstimateFee(): feePerKw: %d", feePerKw)

	// We will ask the wallet to create a tx using this fee rate. We set
	// dryRun=true to avoid inflating the change addresses in the db.
	var tx *txauthor.AuthoredTx
	walletx := r.server.cc.Wallet
	err = walletx.WithCoinSelectLock(func() er.R {
		tx, err = walletx.CreateSimpleTx(outputs, feePerKw, wallet.SendModeUnsigned)
		return err
	})
	if err != nil {
		return nil, er.Native(err)
	}
	log.Debugf("[3] EstimateFee()")

	// Use the created tx to calculate the total fee.
	totalOutput := int64(0)
	for _, out := range tx.Tx.TxOut {
		totalOutput += out.Value
	}
	totalFee := int64(tx.TotalInput) - totalOutput

	resp := &lnrpc.EstimateFeeResponse{
		FeeSat:            totalFee,
		FeerateSatPerByte: int64(feePerKw.FeePerKVByte() / 1000),
	}
	log.Debugf("[4] EstimateFee()")

	log.Debugf("[estimatefee] fee estimate for conf target %d: %v",
		target, resp)

	return resp, nil
}

// SendCoins executes a request to send coins to a particular address. Unlike
// SendMany, this RPC call only allows creating a single output at a time.
func (r *rpcServer) SendCoins(ctx context.Context,
	in *lnrpc.SendCoinsRequest) (*lnrpc.SendCoinsResponse, error) {

	// Based on the passed fee related parameters, we'll determine an
	// appropriate fee rate for this transaction.
	satPerKw := chainfee.SatPerKVByte(in.SatPerByte * 1000).FeePerKWeight()
	feePerKw, err := sweep.DetermineFeePerKw(
		r.server.cc.FeeEstimator, sweep.FeePreference{
			ConfTarget: uint32(in.TargetConf),
			FeeRate:    satPerKw,
		},
	)
	if err != nil {
		return nil, er.Native(err)
	}

	// Then, we'll extract the minimum number of confirmations that each
	// output we use to fund the transaction should satisfy.
	minConfs, err := lnrpc.ExtractMinConfs(in.MinConfs, in.SpendUnconfirmed)
	if err != nil {
		return nil, er.Native(err)
	}

	log.Infof("[sendcoins] addr=%v, amt=%v, sat/kw=%v, min_confs=%v, "+
		"sweep_all=%v",
		in.Addr, btcutil.Amount(in.Amount), int64(feePerKw), minConfs,
		in.SendAll)

	// Decode the address receiving the coins, we need to check whether the
	// address is valid for this network.
	targetAddr, err := btcutil.DecodeAddress(
		in.Addr, r.cfg.ActiveNetParams.Params,
	)
	if err != nil {
		return nil, er.Native(err)
	}

	// Make the check on the decoded address according to the active network.
	if !targetAddr.IsForNet(r.cfg.ActiveNetParams.Params) {
		return nil, er.Native(er.Errorf("address: %v is not valid for this "+
			"network: %v", targetAddr.String(),
			r.cfg.ActiveNetParams.Params.Name))
	}

	// If the destination address parses to a valid pubkey, we assume the user
	// accidentally tried to send funds to a bare pubkey address. This check is
	// here to prevent unintended transfers.
	decodedAddr, _ := util.DecodeHex(in.Addr)
	_, err = btcec.ParsePubKey(decodedAddr, btcec.S256())
	if err == nil {
		return nil, er.Native(er.Errorf("cannot send coins to pubkeys"))
	}

	label, err := labels.ValidateAPI(in.Label)
	if err != nil {
		return nil, er.Native(err)
	}

	var txid *chainhash.Hash

	wallet := r.server.cc.Wallet

	// If the send all flag is active, then we'll attempt to sweep all the
	// coins in the wallet in a single transaction (if possible),
	// otherwise, we'll respect the amount, and attempt a regular 2-output
	// send.
	if in.SendAll {
		// At this point, the amount shouldn't be set since we've been
		// instructed to sweep all the coins from the wallet.
		if in.Amount != 0 {
			return nil, er.Native(er.Errorf("amount set while SendAll is " +
				"active"))
		}

		_, bestHeight, err := r.server.cc.ChainIO.GetBestBlock()
		if err != nil {
			return nil, er.Native(err)
		}

		// With the sweeper instance created, we can now generate a
		// transaction that will sweep ALL outputs from the wallet in a
		// single transaction. This will be generated in a concurrent
		// safe manner, so no need to worry about locking.
		sweepTxPkg, err := sweep.CraftSweepAllTx(
			feePerKw, lnwallet.DefaultDustLimit(),
			uint32(bestHeight), targetAddr, wallet,
			wallet.WalletController, wallet.WalletController,
			r.server.cc.FeeEstimator, r.server.cc.Signer,
		)
		if err != nil {
			return nil, er.Native(err)
		}

		log.Debugf("Sweeping all coins from wallet to addr=%v, "+
			"with tx=%v", in.Addr, spew.Sdump(sweepTxPkg.SweepTx))

		// As our sweep transaction was created, successfully, we'll
		// now attempt to publish it, cancelling the sweep pkg to
		// return all outputs if it fails.
		err = wallet.PublishTransaction(sweepTxPkg.SweepTx, label)
		if err != nil {
			sweepTxPkg.CancelSweepAttempt()

			return nil, er.Native(er.Errorf("unable to broadcast sweep "+
				"transaction: %v", err))
		}

		sweepTXID := sweepTxPkg.SweepTx.TxHash()
		txid = &sweepTXID
	} else {

		// We'll now construct out payment map, and use the wallet's
		// coin selection synchronization method to ensure that no coin
		// selection (funding, sweep alls, other sends) can proceed
		// while we instruct the wallet to send this transaction.
		paymentMap := map[string]int64{targetAddr.String(): in.Amount}
		err := wallet.WithCoinSelectLock(func() er.R {
			newTXID, err := r.sendCoinsOnChain(
				paymentMap, feePerKw, minConfs, label,
			)
			if err != nil {
				return err
			}

			txid = newTXID

			return nil
		})
		if err != nil {
			return nil, er.Native(err)
		}
	}

	log.Infof("[sendcoins] spend generated txid: %v", txid.String())

	return &lnrpc.SendCoinsResponse{Txid: txid.String()}, nil
}

// SendMany handles a request for a transaction create multiple specified
// outputs in parallel.
func (r *rpcServer) SendMany(ctx context.Context,
	in *lnrpc.SendManyRequest) (*lnrpc.SendManyResponse, error) {

	// Based on the passed fee related parameters, we'll determine an
	// appropriate fee rate for this transaction.
	satPerKw := chainfee.SatPerKVByte(in.SatPerByte * 1000).FeePerKWeight()
	feePerKw, err := sweep.DetermineFeePerKw(
		r.server.cc.FeeEstimator, sweep.FeePreference{
			ConfTarget: uint32(in.TargetConf),
			FeeRate:    satPerKw,
		},
	)
	if err != nil {
		return nil, er.Native(err)
	}

	// Then, we'll extract the minimum number of confirmations that each
	// output we use to fund the transaction should satisfy.
	minConfs, err := lnrpc.ExtractMinConfs(in.MinConfs, in.SpendUnconfirmed)
	if err != nil {
		return nil, er.Native(err)
	}

	label, err := labels.ValidateAPI(in.Label)
	if err != nil {
		return nil, er.Native(err)
	}

	log.Infof("[sendmany] outputs=%v, sat/kw=%v",
		spew.Sdump(in.AddrToAmount), int64(feePerKw))

	var txid *chainhash.Hash

	// We'll attempt to send to the target set of outputs, ensuring that we
	// synchronize with any other ongoing coin selection attempts which
	// happen to also be concurrently executing.
	wallet := r.server.cc.Wallet
	err = wallet.WithCoinSelectLock(func() er.R {
		sendManyTXID, err := r.sendCoinsOnChain(
			in.AddrToAmount, feePerKw, minConfs, label,
		)
		if err != nil {
			return err
		}

		txid = sendManyTXID

		return nil
	})
	if err != nil {
		return nil, er.Native(err)
	}

	log.Infof("[sendmany] spend generated txid: %v", txid.String())

	return &lnrpc.SendManyResponse{Txid: txid.String()}, nil
}

// NewAddress creates a new address under control of the local wallet.
func (r *rpcServer) NewAddress(ctx context.Context,
	in *lnrpc.NewAddressRequest) (*lnrpc.NewAddressResponse, error) {

	// Translate the gRPC proto address type to the wallet controller's
	// available address types.
	var (
		addr btcutil.Address
		err  er.R
	)
	switch in.Type {
	case lnrpc.AddressType_WITNESS_PUBKEY_HASH:
		addr, err = r.server.cc.Wallet.NewAddress(
			lnwallet.WitnessPubKey, false,
		)
		if err != nil {
			return nil, er.Native(err)
		}

	case lnrpc.AddressType_NESTED_PUBKEY_HASH:
		addr, err = r.server.cc.Wallet.NewAddress(
			lnwallet.NestedWitnessPubKey, false,
		)
		if err != nil {
			return nil, er.Native(err)
		}

	case lnrpc.AddressType_UNUSED_WITNESS_PUBKEY_HASH:
		addr, err = r.server.cc.Wallet.LastUnusedAddress(
			lnwallet.WitnessPubKey,
		)
		if err != nil {
			return nil, er.Native(err)
		}

	case lnrpc.AddressType_UNUSED_NESTED_PUBKEY_HASH:
		addr, err = r.server.cc.Wallet.LastUnusedAddress(
			lnwallet.NestedWitnessPubKey,
		)
		if err != nil {
			return nil, er.Native(err)
		}
	}

	log.Debugf("[newaddress] type=%v addr=%v", in.Type, addr.String())
	return &lnrpc.NewAddressResponse{Address: addr.String()}, nil
}

var (
	// signedMsgPrefix is a special prefix that we'll prepend to any
	// messages we sign/verify. We do this to ensure that we don't
	// accidentally sign a sighash, or other sensitive material. By
	// prepending this fragment, we mind message signing to our particular
	// context.
	signedMsgPrefix = []byte("Lightning Signed Message:")
)

// SignMessage signs a message with the resident node's private key. The
// returned signature string is zbase32 encoded and pubkey recoverable, meaning
// that only the message digest and signature are needed for verification.
func (r *rpcServer) SignMessage(ctx context.Context,
	in *lnrpc.SignMessageRequest) (*lnrpc.SignMessageResponse, error) {

	if in.Msg == nil {
		return nil, er.Native(er.Errorf("need a message to sign"))
	}

	in.Msg = append(signedMsgPrefix, in.Msg...)
	src, err := r.server.nodeSigner.SignCompact(in.Msg)
	if err != nil {
		return nil, er.Native(err)
	}
	sigBytes := base64.StdEncoding.EncodeToString(src)

	return &lnrpc.SignMessageResponse{Signature: sigBytes}, nil
}

func (r *rpcServer) ConnectPeer(ctx context.Context,
	in *lnrpc.ConnectPeerRequest) (*lnrpc.ConnectPeerResponse, error) {
	res, err := r.ConnectPeer0(ctx, in)
	return res, er.Native(err)
}

// ConnectPeer attempts to establish a connection to a remote peer.
func (r *rpcServer) ConnectPeer0(ctx context.Context,
	in *lnrpc.ConnectPeerRequest) (*lnrpc.ConnectPeerResponse, er.R) {

	// The server hasn't yet started, so it won't be able to service any of
	// our requests, so we'll bail early here.
	if !r.server.Started() {
		return nil, ErrServerNotActive.Default()
	}

	if in.Addr == nil {
		return nil, er.Errorf("need: lnc pubkeyhash@hostname")
	}

	pubkeyHex, err := util.DecodeHex(in.Addr.Pubkey)
	if err != nil {
		return nil, err
	}
	pubKey, err := btcec.ParsePubKey(pubkeyHex, btcec.S256())
	if err != nil {
		return nil, err
	}

	// Connections to ourselves are disallowed for obvious reasons.
	if pubKey.IsEqual(r.server.identityECDH.PubKey()) {
		return nil, er.Errorf("cannot make connection to self")
	}

	addr, err := parseAddr(in.Addr.Host, r.cfg.net)
	if err != nil {
		return nil, err
	}

	peerAddr := &lnwire.NetAddress{
		IdentityKey: pubKey,
		Address:     addr,
		ChainNet:    r.cfg.ActiveNetParams.Net,
	}

	log.Debugf("[connectpeer] requested connection to %x@%s",
		peerAddr.IdentityKey.SerializeCompressed(), peerAddr.Address)

	// By default, we will use the global connection timeout value.
	timeout := r.cfg.ConnectionTimeout

	// Check if the connection timeout is set. If set, we will use it in our
	// request.
	if in.Timeout != 0 {
		timeout = time.Duration(in.Timeout) * time.Second
		log.Debugf(
			"[connectpeer] connection timeout is set to %v",
			timeout,
		)
	}

	if err := r.server.ConnectToPeer(peerAddr,
		in.Perm, timeout); err != nil {

		log.Errorf(
			"[connectpeer]: error connecting to peer: %v", err,
		)
		return nil, err
	}

	log.Debugf("Connected to peer: %v", peerAddr.String())
	return &lnrpc.ConnectPeerResponse{}, nil
}

func (r *rpcServer) DisconnectPeer(ctx context.Context,
	in *lnrpc.DisconnectPeerRequest) (*lnrpc.DisconnectPeerResponse, error) {
	res, err := r.DisconnectPeer0(ctx, in)
	return res, er.Native(err)
}

// DisconnectPeer attempts to disconnect one peer from another identified by a
// given pubKey. In the case that we currently have a pending or active channel
// with the target peer, this action will be disallowed.
func (r *rpcServer) DisconnectPeer0(ctx context.Context,
	in *lnrpc.DisconnectPeerRequest) (*lnrpc.DisconnectPeerResponse, er.R) {

	log.Debugf("[disconnectpeer] from peer(%s)", in.PubKey)

	if !r.server.Started() {
		return nil, ErrServerNotActive.Default()
	}

	// First we'll validate the string passed in within the request to
	// ensure that it's a valid hex-string, and also a valid compressed
	// public key.
	pubKeyBytes, err := util.DecodeHex(in.PubKey)
	if err != nil {
		return nil, er.Errorf("unable to decode pubkey bytes: %v", err)
	}
	peerPubKey, err := btcec.ParsePubKey(pubKeyBytes, btcec.S256())
	if err != nil {
		return nil, er.Errorf("unable to parse pubkey: %v", err)
	}

	// Next, we'll fetch the pending/active channels we have with a
	// particular peer.
	nodeChannels, err := r.server.remoteChanDB.FetchOpenChannels(peerPubKey)
	if err != nil {
		return nil, er.Errorf("unable to fetch channels for peer: %v", err)
	}

	// In order to avoid erroneously disconnecting from a peer that we have
	// an active channel with, if we have any channels active with this
	// peer, then we'll disallow disconnecting from them.
	if len(nodeChannels) > 0 && !r.cfg.UnsafeDisconnect {
		return nil, er.Errorf("cannot disconnect from peer(%x), "+
			"all active channels with the peer need to be closed "+
			"first", pubKeyBytes)
	}

	// With all initial validation complete, we'll now request that the
	// server disconnects from the peer.
	if err := r.server.DisconnectPeer(peerPubKey); err != nil {
		return nil, er.Errorf("unable to disconnect peer: %v", err)
	}

	return &lnrpc.DisconnectPeerResponse{}, nil
}

// newFundingShimAssembler returns a new fully populated
// chanfunding.CannedAssembler using a FundingShim obtained from an RPC caller.
func newFundingShimAssembler(chanPointShim *lnrpc.ChanPointShim, initiator bool,
	keyRing keychain.KeyRing) (chanfunding.Assembler, er.R) {

	// Perform some basic sanity checks to ensure that all the expected
	// fields are populated.
	switch {
	case chanPointShim.RemoteKey == nil:
		return nil, er.Errorf("remote key not set")

	case chanPointShim.LocalKey == nil:
		return nil, er.Errorf("local key desc not set")

	case chanPointShim.LocalKey.RawKeyBytes == nil:
		return nil, er.Errorf("local raw key bytes not set")

	case chanPointShim.LocalKey.KeyLoc == nil:
		return nil, er.Errorf("local key loc not set")

	case chanPointShim.ChanPoint == nil:
		return nil, er.Errorf("chan point not set")

	case len(chanPointShim.PendingChanId) != 32:
		return nil, er.Errorf("pending chan ID not set")
	}

	// First, we'll map the RPC's channel point to one we can actually use.
	index := chanPointShim.ChanPoint.OutputIndex
	txid, err := GetChanPointFundingTxid(chanPointShim.ChanPoint)
	if err != nil {
		return nil, err
	}
	chanPoint := wire.NewOutPoint(txid, index)

	// Next we'll parse out the remote party's funding key, as well as our
	// full key descriptor.
	remoteKey, err := btcec.ParsePubKey(
		chanPointShim.RemoteKey, btcec.S256(),
	)
	if err != nil {
		return nil, err
	}

	shimKeyDesc := chanPointShim.LocalKey
	localKey, err := btcec.ParsePubKey(
		shimKeyDesc.RawKeyBytes, btcec.S256(),
	)
	if err != nil {
		return nil, err
	}
	localKeyDesc := keychain.KeyDescriptor{
		PubKey: localKey,
		KeyLocator: keychain.KeyLocator{
			Family: keychain.KeyFamily(
				shimKeyDesc.KeyLoc.KeyFamily,
			),
			Index: uint32(shimKeyDesc.KeyLoc.KeyIndex),
		},
	}

	// Verify that if we re-derive this key according to the passed
	// KeyLocator, that we get the exact same key back. Otherwise, we may
	// end up in a situation where we aren't able to actually sign for this
	// newly created channel.
	derivedKey, err := keyRing.DeriveKey(localKeyDesc.KeyLocator)
	if err != nil {
		return nil, err
	}
	if !derivedKey.PubKey.IsEqual(localKey) {
		return nil, er.Errorf("KeyLocator does not match attached " +
			"raw pubkey")
	}

	// With all the parts assembled, we can now make the canned assembler
	// to pass into the wallet.
	return chanfunding.NewCannedAssembler(
		chanPointShim.ThawHeight, *chanPoint,
		btcutil.Amount(chanPointShim.Amt), &localKeyDesc,
		remoteKey, initiator,
	), nil
}

// newFundingShimAssembler returns a new fully populated
// chanfunding.PsbtAssembler using a FundingShim obtained from an RPC caller.
func newPsbtAssembler(req *lnrpc.OpenChannelRequest, normalizedMinConfs int32,
	psbtShim *lnrpc.PsbtShim, netParams *chaincfg.Params) (
	chanfunding.Assembler, er.R) {

	var (
		packet *psbt.Packet
		err    er.R
	)

	// Perform some basic sanity checks to ensure that all the expected
	// fields are populated and none of the incompatible fields are.
	if len(psbtShim.PendingChanId) != 32 {
		return nil, er.Errorf("pending chan ID not set")
	}
	if normalizedMinConfs != 1 {
		return nil, er.Errorf("setting non-default values for " +
			"minimum confirmation is not supported for PSBT " +
			"funding")
	}
	if req.SatPerByte != 0 || req.TargetConf != 0 {
		return nil, er.Errorf("specifying fee estimation parameters " +
			"is not supported for PSBT funding")
	}

	// The base PSBT is optional. But if it's set, it has to be a valid,
	// binary serialized PSBT.
	if len(psbtShim.BasePsbt) > 0 {
		packet, err = psbt.NewFromRawBytes(
			bytes.NewReader(psbtShim.BasePsbt), false,
		)
		if err != nil {
			return nil, er.Errorf("error parsing base PSBT: %v",
				err)
		}
	}

	// With all the parts assembled, we can now make the canned assembler
	// to pass into the wallet.
	return chanfunding.NewPsbtAssembler(
		btcutil.Amount(req.LocalFundingAmount), packet, netParams,
		!psbtShim.NoPublish,
	), nil
}

// canOpenChannel returns an error if the necessary subsystems for channel
// funding are not ready.
func (r *rpcServer) canOpenChannel() er.R {
	// We can't open a channel until the main server has started.
	if !r.server.Started() {
		return ErrServerNotActive.Default()
	}

	// Creation of channels before the wallet syncs up is currently
	// disallowed.
	isSynced, _, err := r.server.cc.Wallet.IsSynced()
	if err != nil {
		return err
	}
	if !isSynced {
		return er.New("channels cannot be created before the " +
			"wallet is fully synced")
	}

	return nil
}

// praseOpenChannelReq parses an OpenChannelRequest message into the server's
// native openChanReq struct. The logic is abstracted so that it can be shared
// between OpenChannel and OpenChannelSync.
func (r *rpcServer) parseOpenChannelReq(in *lnrpc.OpenChannelRequest,
	isSync bool) (*openChanReq, er.R) {

	log.Debugf("[openchannel] request to NodeKey(%x) "+
		"allocation(us=%v, them=%v)", in.NodePubkey,
		in.LocalFundingAmount, in.PushSat)

	localFundingAmt := btcutil.Amount(in.LocalFundingAmount)
	remoteInitialBalance := btcutil.Amount(in.PushSat)
	minHtlcIn := lnwire.MilliSatoshi(in.MinHtlcMsat)
	remoteCsvDelay := uint16(in.RemoteCsvDelay)
	maxValue := lnwire.MilliSatoshi(in.RemoteMaxValueInFlightMsat)
	maxHtlcs := uint16(in.RemoteMaxHtlcs)

	globalFeatureSet := r.server.featureMgr.Get(feature.SetNodeAnn)

	// Ensure that the initial balance of the remote party (if pushing
	// satoshis) does not exceed the amount the local party has requested
	// for funding.
	//
	// TODO(roasbeef): incorporate base fee?
	if remoteInitialBalance >= localFundingAmt {
		return nil, er.Errorf("amount pushed to remote peer for " +
			"initial state must be below the local funding amount")
	}

	// Ensure that the user doesn't exceed the current soft-limit for
	// channel size. If the funding amount is above the soft-limit, then
	// we'll reject the request.
	wumboEnabled := globalFeatureSet.HasFeature(
		lnwire.WumboChannelsOptional,
	)
	if !wumboEnabled && localFundingAmt > MaxFundingAmount {
		return nil, er.Errorf("funding amount is too large, the max "+
			"channel size is: %v", MaxFundingAmount)
	}

	// Restrict the size of the channel we'll actually open. At a later
	// level, we'll ensure that the output we create after accounting for
	// fees that a dust output isn't created.
	if localFundingAmt < minChanFundingSize {
		return nil, er.Errorf("channel is too small, the minimum "+
			"channel size is: %v SAT", int64(minChanFundingSize))
	}

	// Prevent users from submitting a max-htlc value that would exceed the
	// protocol maximum.
	if maxHtlcs > input.MaxHTLCNumber/2 {
		return nil, er.Errorf("remote-max-htlcs (%v) cannot be "+
			"greater than %v", maxHtlcs, input.MaxHTLCNumber/2)
	}

	// Then, we'll extract the minimum number of confirmations that each
	// output we use to fund the channel's funding transaction should
	// satisfy.
	minConfs, err := lnrpc.ExtractMinConfs(in.MinConfs, in.SpendUnconfirmed)
	if err != nil {
		return nil, err
	}

	// TODO(roasbeef): also return channel ID?

	var nodePubKey *btcec.PublicKey

	// Parse the remote pubkey the NodePubkey field of the request. If it's
	// not present, we'll fallback to the deprecated version that parses the
	// key from a hex string if this is for REST for backwards compatibility.
	switch {

	// Parse the raw bytes of the node key into a pubkey object so we can
	// easily manipulate it.
	case len(in.NodePubkey) > 0:
		nodePubKey, err = btcec.ParsePubKey(in.NodePubkey, btcec.S256())
		if err != nil {
			return nil, err
		}

	// Decode the provided target node's public key, parsing it into a pub
	// key object. For all sync call, byte slices are expected to be encoded
	// as hex strings.
	case isSync:
		keyBytes, err := util.DecodeHex(in.NodePubkeyString)
		if err != nil {
			return nil, err
		}

		nodePubKey, err = btcec.ParsePubKey(keyBytes, btcec.S256())
		if err != nil {
			return nil, err
		}

	default:
		return nil, er.Errorf("NodePubkey is not set")
	}

	// Making a channel to ourselves wouldn't be of any use, so we
	// explicitly disallow them.
	if nodePubKey.IsEqual(r.server.identityECDH.PubKey()) {
		return nil, er.Errorf("cannot open channel to self")
	}

	// Based on the passed fee related parameters, we'll determine an
	// appropriate fee rate for the funding transaction.
	satPerKw := chainfee.SatPerKVByte(in.SatPerByte * 1000).FeePerKWeight()
	feeRate, err := sweep.DetermineFeePerKw(
		r.server.cc.FeeEstimator, sweep.FeePreference{
			ConfTarget: uint32(in.TargetConf),
			FeeRate:    satPerKw,
		},
	)
	if err != nil {
		return nil, err
	}

	log.Debugf("[openchannel]: using fee of %v sat/kw for funding tx",
		int64(feeRate))

	script, err := chancloser.ParseUpfrontShutdownAddress(
		in.CloseAddress, r.cfg.ActiveNetParams.Params,
	)
	if err != nil {
		return nil, er.Errorf("error parsing upfront shutdown: %v",
			err)
	}

	// Instruct the server to trigger the necessary events to attempt to
	// open a new channel. A stream is returned in place, this stream will
	// be used to consume updates of the state of the pending channel.
	return &openChanReq{
		targetPubkey:     nodePubKey,
		chainHash:        *r.cfg.ActiveNetParams.GenesisHash,
		localFundingAmt:  localFundingAmt,
		pushAmt:          lnwire.NewMSatFromSatoshis(remoteInitialBalance),
		minHtlcIn:        minHtlcIn,
		fundingFeePerKw:  feeRate,
		private:          in.Private,
		remoteCsvDelay:   remoteCsvDelay,
		minConfs:         minConfs,
		shutdownScript:   script,
		maxValueInFlight: maxValue,
		maxHtlcs:         maxHtlcs,
		maxLocalCsv:      uint16(in.MaxLocalCsv),
	}, nil
}

// OpenChannel attempts to open a singly funded channel specified in the
// request to a remote peer.
func (r *rpcServer) OpenChannel(in *lnrpc.OpenChannelRequest,
	updateStream lnrpc.Lightning_OpenChannelServer) error {

	if err := r.canOpenChannel(); err != nil {
		return er.Native(err)
	}

	req, err := r.parseOpenChannelReq(in, false)
	if err != nil {
		return er.Native(err)
	}

	// If the user has provided a shim, then we'll now augment the based
	// open channel request with this additional logic.
	if in.FundingShim != nil {
		switch {
		// If we have a chan point shim, then this means the funding
		// transaction was crafted externally. In this case we only
		// need to hand a channel point down into the wallet.
		case in.FundingShim.GetChanPointShim() != nil:
			chanPointShim := in.FundingShim.GetChanPointShim()

			// Map the channel point shim into a new
			// chanfunding.CannedAssembler that the wallet will use
			// to obtain the channel point details.
			copy(req.pendingChanID[:], chanPointShim.PendingChanId)
			req.chanFunder, err = newFundingShimAssembler(
				chanPointShim, true, r.server.cc.KeyRing,
			)
			if err != nil {
				return er.Native(err)
			}

		// If we have a PSBT shim, then this means the funding
		// transaction will be crafted outside of the wallet, once the
		// funding multisig output script is known. We'll create an
		// intent that will supervise the multi-step process.
		case in.FundingShim.GetPsbtShim() != nil:
			psbtShim := in.FundingShim.GetPsbtShim()

			// Instruct the wallet to use the new
			// chanfunding.PsbtAssembler to construct the funding
			// transaction.
			copy(req.pendingChanID[:], psbtShim.PendingChanId)
			req.chanFunder, err = newPsbtAssembler(
				in, req.minConfs, psbtShim,
				&r.server.cc.Wallet.Cfg.NetParams,
			)
			if err != nil {
				return er.Native(err)
			}
		}
	}

	updateChan, errChan := r.server.OpenChannel(req)

	var outpoint wire.OutPoint
out:
	for {
		select {
		case err := <-errChan:
			log.Errorf("unable to open channel to NodeKey(%x): %v",
				req.targetPubkey.SerializeCompressed(), err)
			return er.Native(err)
		case fundingUpdate := <-updateChan:
			log.Tracef("[openchannel] sending update: %v",
				fundingUpdate)
			if err := updateStream.Send(fundingUpdate); err != nil {
				return er.Native(er.E(err))
			}

			// If a final channel open update is being sent, then
			// we can break out of our recv loop as we no longer
			// need to process any further updates.
			update, ok := fundingUpdate.Update.(*lnrpc.OpenStatusUpdate_ChanOpen)
			if ok {
				chanPoint := update.ChanOpen.ChannelPoint
				txid, err := GetChanPointFundingTxid(chanPoint)
				if err != nil {
					return er.Native(err)
				}
				outpoint = wire.OutPoint{
					Hash:  *txid,
					Index: chanPoint.OutputIndex,
				}

				break out
			}
		case <-r.quit:
			return nil
		}
	}

	log.Tracef("[openchannel] success NodeKey(%x), ChannelPoint(%v)",
		req.targetPubkey.SerializeCompressed(), outpoint)
	return nil
}

// OpenChannelSync is a synchronous version of the OpenChannel RPC call. This
// call is meant to be consumed by clients to the REST proxy. As with all other
// sync calls, all byte slices are instead to be populated as hex encoded
// strings.
func (r *rpcServer) OpenChannelSync(ctx context.Context,
	in *lnrpc.OpenChannelRequest) (*lnrpc.ChannelPoint, error) {

	if err := r.canOpenChannel(); err != nil {
		return nil, er.Native(err)
	}

	req, err := r.parseOpenChannelReq(in, true)
	if err != nil {
		return nil, er.Native(err)
	}

	updateChan, errChan := r.server.OpenChannel(req)
	select {
	// If an error occurs them immediately return the error to the client.
	case err := <-errChan:
		log.Errorf("unable to open channel to NodeKey(%x): %v",
			req.targetPubkey.SerializeCompressed(), err)
		return nil, er.Native(err)

	// Otherwise, wait for the first channel update. The first update sent
	// is when the funding transaction is broadcast to the network.
	case fundingUpdate := <-updateChan:
		log.Tracef("[openchannel] sending update: %v",
			fundingUpdate)

		// Parse out the txid of the pending funding transaction. The
		// sync client can use this to poll against the list of
		// PendingChannels.
		openUpdate := fundingUpdate.Update.(*lnrpc.OpenStatusUpdate_ChanPending)
		chanUpdate := openUpdate.ChanPending

		return &lnrpc.ChannelPoint{
			FundingTxid: &lnrpc.ChannelPoint_FundingTxidBytes{
				FundingTxidBytes: chanUpdate.Txid,
			},
			OutputIndex: chanUpdate.OutputIndex,
		}, nil
	case <-r.quit:
		return nil, nil
	}
}

// GetChanPointFundingTxid returns the given channel point's funding txid in
// raw bytes.
func GetChanPointFundingTxid(chanPoint *lnrpc.ChannelPoint) (*chainhash.Hash, er.R) {
	var txid []byte

	// A channel point's funding txid can be get/set as a byte slice or a
	// string. In the case it is a string, decode it.
	switch chanPoint.GetFundingTxid().(type) {
	case *lnrpc.ChannelPoint_FundingTxidBytes:
		txid = chanPoint.GetFundingTxidBytes()
	case *lnrpc.ChannelPoint_FundingTxidStr:
		s := chanPoint.GetFundingTxidStr()
		h, err := chainhash.NewHashFromStr(s)
		if err != nil {
			return nil, err
		}

		txid = h[:]
	}

	return chainhash.NewHash(txid)
}

func (r *rpcServer) CloseChannel(in *lnrpc.CloseChannelRequest,
	updateStream lnrpc.Lightning_CloseChannelServer) error {
	return er.Native(r.CloseChannel0(in, updateStream))
}

// CloseChannel attempts to close an active channel identified by its channel
// point. The actions of this method can additionally be augmented to attempt
// a force close after a timeout period in the case of an inactive peer.
func (r *rpcServer) CloseChannel0(in *lnrpc.CloseChannelRequest,
	updateStream lnrpc.Lightning_CloseChannelServer) er.R {

	if !r.server.Started() {
		return ErrServerNotActive.Default()
	}

	// If the user didn't specify a channel point, then we'll reject this
	// request all together.
	if in.GetChannelPoint() == nil {
		return er.Errorf("must specify channel point in close channel")
	}

	// If force closing a channel, the fee set in the commitment transaction
	// is used.
	if in.Force && (in.SatPerByte != 0 || in.TargetConf != 0) {
		return er.Errorf("force closing a channel uses a pre-defined fee")
	}

	force := in.Force
	index := in.ChannelPoint.OutputIndex
	txid, err := GetChanPointFundingTxid(in.GetChannelPoint())
	if err != nil {
		log.Errorf("[closechannel] unable to get funding txid: %v", err)
		return err
	}
	chanPoint := wire.NewOutPoint(txid, index)

	log.Tracef("[closechannel] request for ChannelPoint(%v), force=%v",
		chanPoint, force)

	var (
		updateChan chan interface{}
		errChan    chan er.R
	)

	// TODO(roasbeef): if force and peer online then don't force?

	// First, we'll fetch the channel as is, as we'll need to examine it
	// regardless of if this is a force close or not.
	channel, err := r.server.remoteChanDB.FetchChannel(*chanPoint)
	if err != nil {
		return err
	}

	// We can't coop or force close restored channels or channels that have
	// experienced local data loss. Normally we would detect this in the
	// channel arbitrator if the channel has the status
	// ChanStatusLocalDataLoss after connecting to its peer. But if no
	// connection can be established, the channel arbitrator doesn't know it
	// can't be force closed yet.
	if channel.HasChanStatus(channeldb.ChanStatusRestored) ||
		channel.HasChanStatus(channeldb.ChanStatusLocalDataLoss) {

		return er.Errorf("cannot close channel with state: %v",
			channel.ChanStatus())
	}

	// Retrieve the best height of the chain, which we'll use to complete
	// either closing flow.
	_, bestHeight, err := r.server.cc.ChainIO.GetBestBlock()
	if err != nil {
		return err
	}

	// If a force closure was requested, then we'll handle all the details
	// around the creation and broadcast of the unilateral closure
	// transaction here rather than going to the switch as we don't require
	// interaction from the peer.
	if force {

		// As we're force closing this channel, as a precaution, we'll
		// ensure that the switch doesn't continue to see this channel
		// as eligible for forwarding HTLC's. If the peer is online,
		// then we'll also purge all of its indexes.
		remotePub := channel.IdentityPub
		if peer, err := r.server.FindPeer(remotePub); err == nil {
			// TODO(roasbeef): actually get the active channel
			// instead too?
			//  * so only need to grab from database
			peer.WipeChannel(&channel.FundingOutpoint)
		} else {
			chanID := lnwire.NewChanIDFromOutPoint(&channel.FundingOutpoint)
			r.server.htlcSwitch.RemoveLink(chanID)
		}

		// With the necessary indexes cleaned up, we'll now force close
		// the channel.
		chainArbitrator := r.server.chainArb
		closingTx, err := chainArbitrator.ForceCloseContract(
			*chanPoint,
		)
		if err != nil {
			log.Errorf("unable to force close transaction: %v", err)
			return err
		}

		closingTxid := closingTx.TxHash()

		// With the transaction broadcast, we send our first update to
		// the client.
		updateChan = make(chan interface{}, 2)
		updateChan <- &peer.PendingUpdate{
			Txid: closingTxid[:],
		}

		errChan = make(chan er.R, 1)
		notifier := r.server.cc.ChainNotifier
		go peer.WaitForChanToClose(uint32(bestHeight), notifier, errChan, chanPoint,
			&closingTxid, closingTx.TxOut[0].PkScript, func() {
				// Respond to the local subsystem which
				// requested the channel closure.
				updateChan <- &peer.ChannelCloseUpdate{
					ClosingTxid: closingTxid[:],
					Success:     true,
				}
			})
	} else {
		// If this is a frozen channel, then we only allow the co-op
		// close to proceed if we were the responder to this channel if
		// the absolute thaw height has not been met.
		if channel.IsInitiator {
			absoluteThawHeight, err := channel.AbsoluteThawHeight()
			if err != nil {
				return err
			}
			if uint32(bestHeight) < absoluteThawHeight {
				return er.Errorf("cannot co-op close frozen "+
					"channel as initiator until height=%v, "+
					"(current_height=%v)",
					absoluteThawHeight, bestHeight)
			}
		}

		// If the link is not known by the switch, we cannot gracefully close
		// the channel.
		channelID := lnwire.NewChanIDFromOutPoint(chanPoint)
		if _, err := r.server.htlcSwitch.GetLink(channelID); err != nil {
			log.Debugf("Trying to non-force close offline channel with "+
				"chan_point=%v", chanPoint)
			return er.Errorf("unable to gracefully close channel while peer "+
				"is offline (try force closing it instead): %v", err)
		}

		// Based on the passed fee related parameters, we'll determine
		// an appropriate fee rate for the cooperative closure
		// transaction.
		satPerKw := chainfee.SatPerKVByte(
			in.SatPerByte * 1000,
		).FeePerKWeight()
		feeRate, err := sweep.DetermineFeePerKw(
			r.server.cc.FeeEstimator, sweep.FeePreference{
				ConfTarget: uint32(in.TargetConf),
				FeeRate:    satPerKw,
			},
		)
		if err != nil {
			return err
		}

		log.Debugf("Target sat/kw for closing transaction: %v",
			int64(feeRate))

		// Before we attempt the cooperative channel closure, we'll
		// examine the channel to ensure that it doesn't have a
		// lingering HTLC.
		if len(channel.ActiveHtlcs()) != 0 {
			return er.Errorf("cannot co-op close channel " +
				"with active htlcs")
		}

		// Otherwise, the caller has requested a regular interactive
		// cooperative channel closure. So we'll forward the request to
		// the htlc switch which will handle the negotiation and
		// broadcast details.

		var deliveryScript lnwire.DeliveryAddress

		// If a delivery address to close out to was specified, decode it.
		if len(in.DeliveryAddress) > 0 {
			// Decode the address provided.
			addr, err := btcutil.DecodeAddress(
				in.DeliveryAddress, r.cfg.ActiveNetParams.Params,
			)
			if err != nil {
				return er.Errorf("invalid delivery address: %v", err)
			}

			// Create a script to pay out to the address provided.
			deliveryScript, err = txscript.PayToAddrScript(addr)
			if err != nil {
				return err
			}
		}

		updateChan, errChan = r.server.htlcSwitch.CloseLink(
			chanPoint, htlcswitch.CloseRegular, feeRate, deliveryScript,
		)
	}
out:
	for {
		select {
		case err := <-errChan:
			log.Errorf("[closechannel] unable to close "+
				"ChannelPoint(%v): %v", chanPoint, err)
			return err
		case closingUpdate := <-updateChan:
			rpcClosingUpdate, err := createRPCCloseUpdate(
				closingUpdate,
			)
			if err != nil {
				return err
			}

			log.Tracef("[closechannel] sending update: %v",
				rpcClosingUpdate)

			if err := updateStream.Send(rpcClosingUpdate); err != nil {
				return er.E(err)
			}

			// If a final channel closing updates is being sent,
			// then we can break out of our dispatch loop as we no
			// longer need to process any further updates.
			switch closeUpdate := closingUpdate.(type) {
			case *peer.ChannelCloseUpdate:
				h, _ := chainhash.NewHash(closeUpdate.ClosingTxid)
				log.Infof("[closechannel] close completed: "+
					"txid(%v)", h)
				break out
			}
		case <-r.quit:
			return nil
		}
	}

	return nil
}

func createRPCCloseUpdate(update interface{}) (
	*lnrpc.CloseStatusUpdate, er.R) {

	switch u := update.(type) {
	case *peer.ChannelCloseUpdate:
		return &lnrpc.CloseStatusUpdate{
			Update: &lnrpc.CloseStatusUpdate_ChanClose{
				ChanClose: &lnrpc.ChannelCloseUpdate{
					ClosingTxid: u.ClosingTxid,
				},
			},
		}, nil
	case *peer.PendingUpdate:
		return &lnrpc.CloseStatusUpdate{
			Update: &lnrpc.CloseStatusUpdate_ClosePending{
				ClosePending: &lnrpc.PendingUpdate{
					Txid:        u.Txid,
					OutputIndex: u.OutputIndex,
				},
			},
		}, nil
	}

	return nil, er.New("unknown close status update")
}

// abandonChanFromGraph attempts to remove a channel from the channel graph. If
// we can't find the chanID in the graph, then we assume it has already been
// removed, and will return a nop.
func abandonChanFromGraph(chanGraph *channeldb.ChannelGraph,
	chanPoint *wire.OutPoint) er.R {

	// First, we'll obtain the channel ID. If we can't locate this, then
	// it's the case that the channel may have already been removed from
	// the graph, so we'll return a nil error.
	chanID, err := chanGraph.ChannelID(chanPoint)
	switch {
	case channeldb.ErrEdgeNotFound.Is(err):
		return nil
	case err != nil:
		return err
	}

	// If the channel ID is still in the graph, then that means the channel
	// is still open, so we'll now move to purge it from the graph.
	return chanGraph.DeleteChannelEdges(chanID)
}

// AbandonChannel removes all channel state from the database except for a
// close summary. This method can be used to get rid of permanently unusable
// channels due to bugs fixed in newer versions of lnd.
func (r *rpcServer) AbandonChannel(_ context.Context,
	in *lnrpc.AbandonChannelRequest) (*lnrpc.AbandonChannelResponse, error) {
	resp, err := r.AbandonChannel0(in)
	return resp, er.Native(err)
}
func (r *rpcServer) AbandonChannel0(in *lnrpc.AbandonChannelRequest) (
	*lnrpc.AbandonChannelResponse,
	er.R,
) {
	// We'll parse out the arguments to we can obtain the chanPoint of the
	// target channel.
	txid, err := GetChanPointFundingTxid(in.GetChannelPoint())
	if err != nil {
		return nil, err
	}
	index := in.ChannelPoint.OutputIndex
	chanPoint := wire.NewOutPoint(txid, index)

	// When we remove the channel from the database, we need to set a close
	// height, so we'll just use the current best known height.
	_, bestHeight, err := r.server.cc.ChainIO.GetBestBlock()
	if err != nil {
		return nil, err
	}

	dbChan, err := r.server.remoteChanDB.FetchChannel(*chanPoint)
	switch {
	// If the channel isn't found in the set of open channels, then we can
	// continue on as it can't be loaded into the link/peer.
	case channeldb.ErrChannelNotFound.Is(err):
		break

	// If the channel is still known to be open, then before we modify any
	// on-disk state, we'll remove the channel from the switch and peer
	// state if it's been loaded in.
	case err == nil:
		// If the user requested the more safe version that only allows
		// the removal of externally (shim) funded channels that are
		// still pending, we enforce this option now that we know the
		// state of the channel.
		//
		// TODO(guggero): Properly store the funding type (wallet, shim,
		// PSBT) on the channel so we don't need to use the thaw height.
		isShimFunded := dbChan.ThawHeight > 0
		isPendingShimFunded := isShimFunded && dbChan.IsPending
		if in.PendingFundingShimOnly && !isPendingShimFunded {
			return nil, er.Errorf("channel %v is not externally "+
				"funded or not pending", chanPoint)
		}

		// We'll mark the channel as borked before we remove the state
		// from the switch/peer so it won't be loaded back in if the
		// peer reconnects.
		if err := dbChan.MarkBorked(); err != nil {
			return nil, err
		}
		remotePub := dbChan.IdentityPub
		if peer, err := r.server.FindPeer(remotePub); err == nil {
			peer.WipeChannel(chanPoint)
		}

	default:
		return nil, err
	}

	// Abandoning a channel is a three step process: remove from the open
	// channel state, remove from the graph, remove from the contract
	// court. Between any step it's possible that the users restarts the
	// process all over again. As a result, each of the steps below are
	// intended to be idempotent.
	err = r.server.remoteChanDB.AbandonChannel(chanPoint, uint32(bestHeight))
	if err != nil {
		return nil, err
	}
	err = abandonChanFromGraph(
		r.server.localChanDB.ChannelGraph(), chanPoint,
	)
	if err != nil {
		return nil, err
	}
	err = r.server.chainArb.ResolveContract(*chanPoint)
	if err != nil {
		return nil, err
	}

	// If this channel was in the process of being closed, but didn't fully
	// close, then it's possible that the nursery is hanging on to some
	// state. To err on the side of caution, we'll now attempt to wipe any
	// state for this channel from the nursery.
	err = r.server.utxoNursery.cfg.Store.RemoveChannel(chanPoint)
	if err != nil && !ErrContractNotFound.Is(err) {
		return nil, err
	}

	// Finally, notify the backup listeners that the channel can be removed
	// from any channel backups.
	r.server.channelNotifier.NotifyClosedChannelEvent(*chanPoint)

	return &lnrpc.AbandonChannelResponse{}, nil
}

func (r *rpcServer) GetInfo(ctx context.Context,
	in *lnrpc.GetInfoRequest) (*lnrpc.GetInfoResponse, error) {
	res, err := r.GetInfo0(ctx, in)
	return res, er.Native(err)
}

// GetInfo returns general information concerning the lightning node including
// its identity pubkey, alias, the chains it is connected to, and information
// concerning the number of open+pending channels.
func (r *rpcServer) GetInfo0(ctx context.Context,
	in *lnrpc.GetInfoRequest) (*lnrpc.GetInfoResponse, er.R) {

	serverPeers := r.server.Peers()

	openChannels, err := r.server.remoteChanDB.FetchAllOpenChannels()
	if err != nil {
		return nil, err
	}

	var activeChannels uint32
	for _, channel := range openChannels {
		chanID := lnwire.NewChanIDFromOutPoint(&channel.FundingOutpoint)
		if r.server.htlcSwitch.HasActiveLink(chanID) {
			activeChannels++
		}
	}

	inactiveChannels := uint32(len(openChannels)) - activeChannels

	pendingChannels, err := r.server.remoteChanDB.FetchPendingChannels()
	if err != nil {
		return nil, er.Errorf("unable to get retrieve pending "+
			"channels: %v", err)
	}
	nPendingChannels := uint32(len(pendingChannels))

	idPub := r.server.identityECDH.PubKey().SerializeCompressed()
	encodedIDPub := idPub

	bestHash, bestHeight, err := r.server.cc.ChainIO.GetBestBlock()
	if err != nil {
		return nil, er.Errorf("unable to get best block info: %v", err)
	}

	isSynced, bestHeaderTimestamp, err := r.server.cc.Wallet.IsSynced()
	if err != nil {
		return nil, er.Errorf("unable to sync PoV of the wallet "+
			"with current best block in the main chain: %v", err)
	}

	network := lncfg.NormalizeNetwork(r.cfg.ActiveNetParams.Name)
	activeChains := make([]*lnrpc.Chain, r.cfg.registeredChains.NumActiveChains())
	for i, chain := range r.cfg.registeredChains.ActiveChains() {
		activeChains[i] = &lnrpc.Chain{
			Chain:   chain.String(),
			Network: network,
		}

	}

	// Check if external IP addresses were provided to lnd and use them
	// to set the URIs.
	nodeAnn, err := r.server.genNodeAnnouncement(false)
	if err != nil {
		return nil, er.Errorf("unable to retrieve current fully signed "+
			"node announcement: %v", err)
	}
	addrs := nodeAnn.Addresses
	uris := make([]string, len(addrs))
	for i, addr := range addrs {
		uris[i] = fmt.Sprintf("%s@%s", encodedIDPub, addr.String())
	}

	isGraphSynced := r.server.authGossiper.SyncManager().IsGraphSynced()

	features := make(map[uint32]*lnrpc.Feature)
	sets := r.server.featureMgr.ListSets()

	for _, set := range sets {
		// Get the a list of lnrpc features for each set we support.
		featureVector := r.server.featureMgr.Get(set)
		rpcFeatures := invoicesrpc.CreateRPCFeatures(featureVector)

		// Add the features to our map of features, allowing over writing of
		// existing values because features in different sets with the same bit
		// are duplicated across sets.
		for bit, feature := range rpcFeatures {
			features[bit] = feature
		}
	}

	// TODO(roasbeef): add synced height n stuff
	return &lnrpc.GetInfoResponse{
		IdentityPubkey:      encodedIDPub,
		NumPendingChannels:  nPendingChannels,
		NumActiveChannels:   activeChannels,
		NumInactiveChannels: inactiveChannels,
		NumPeers:            uint32(len(serverPeers)),
		BlockHeight:         uint32(bestHeight),
		BlockHash:           bestHash.String(),
		SyncedToChain:       isSynced,
		Testnet:             chainreg.IsTestnet(&r.cfg.ActiveNetParams),
		Chains:              activeChains,
		Uris:                uris,
		Alias:               nodeAnn.Alias.String(),
		Color:               routing.EncodeHexColor(nodeAnn.RGBColor),
		BestHeaderTimestamp: int64(bestHeaderTimestamp),
		Version:             version.Version(),
		SyncedToGraph:       isGraphSynced,
		Features:            features,
	}, nil
}

// GetRecoveryInfo returns a boolean indicating whether the wallet is started
// in recovery mode, whether the recovery is finished, and the progress made
// so far.
func (r *rpcServer) GetRecoveryInfo(ctx context.Context,
	in *lnrpc.GetRecoveryInfoRequest) (*lnrpc.GetRecoveryInfoResponse, error) {

	isRecoveryMode, progress, err := r.server.cc.Wallet.GetRecoveryInfo()
	if err != nil {
		return nil, er.Native(er.Errorf("unable to get wallet recovery info: %v", err))
	}

	log.Debugf("[getrecoveryinfo] is recovery mode=%v, progress=%v",
		isRecoveryMode, progress)

	return &lnrpc.GetRecoveryInfoResponse{
		RecoveryMode:     isRecoveryMode,
		RecoveryFinished: progress == 1,
		Progress:         progress,
	}, nil
}

// ListPeers returns a verbose listing of all currently active peers.
func (r *rpcServer) ListPeers(ctx context.Context,
	in *lnrpc.ListPeersRequest) (*lnrpc.ListPeersResponse, error) {

	log.Tracef("[listpeers] request")

	serverPeers := r.server.Peers()
	resp := &lnrpc.ListPeersResponse{
		Peers: make([]*lnrpc.Peer, 0, len(serverPeers)),
	}

	for _, serverPeer := range serverPeers {
		var (
			satSent int64
			satRecv int64
		)

		// In order to display the total number of satoshis of outbound
		// (sent) and inbound (recv'd) satoshis that have been
		// transported through this peer, we'll sum up the sent/recv'd
		// values for each of the active channels we have with the
		// peer.
		chans := serverPeer.ChannelSnapshots()
		for _, c := range chans {
			satSent += int64(c.TotalMSatSent.ToSatoshis())
			satRecv += int64(c.TotalMSatReceived.ToSatoshis())
		}

		nodePub := serverPeer.PubKey()

		// Retrieve the peer's sync type. If we don't currently have a
		// syncer for the peer, then we'll default to a passive sync.
		// This can happen if the RPC is called while a peer is
		// initializing.
		syncer, ok := r.server.authGossiper.SyncManager().GossipSyncer(
			nodePub,
		)

		var lnrpcSyncType lnrpc.Peer_SyncType
		if !ok {
			log.Warnf("Gossip syncer for peer=%x not found",
				nodePub)
			lnrpcSyncType = lnrpc.Peer_UNKNOWN_SYNC
		} else {
			syncType := syncer.SyncType()
			switch syncType {
			case discovery.ActiveSync:
				lnrpcSyncType = lnrpc.Peer_ACTIVE_SYNC
			case discovery.PassiveSync:
				lnrpcSyncType = lnrpc.Peer_PASSIVE_SYNC
			default:
				return nil, er.Native(er.Errorf("unhandled sync type %v",
					syncType))
			}
		}

		features := invoicesrpc.CreateRPCFeatures(
			serverPeer.RemoteFeatures(),
		)

		rpcPeer := &lnrpc.Peer{
			PubKey:    nodePub[:],
			Address:   serverPeer.Conn().RemoteAddr().String(),
			Inbound:   serverPeer.Inbound(),
			BytesRecv: serverPeer.BytesReceived(),
			BytesSent: serverPeer.BytesSent(),
			SatSent:   satSent,
			SatRecv:   satRecv,
			PingTime:  serverPeer.PingTime(),
			SyncType:  lnrpcSyncType,
			Features:  features,
		}

		var peerErrors []interface{}

		// If we only want the most recent error, get the most recent
		// error from the buffer and add it to our list of errors if
		// it is non-nil. If we want all the stored errors, simply
		// add the full list to our set of errors.
		if in.LatestError {
			latestErr := serverPeer.ErrorBuffer().Latest()
			if latestErr != nil {
				peerErrors = []interface{}{latestErr}
			}
		} else {
			peerErrors = serverPeer.ErrorBuffer().List()
		}

		// Add the relevant peer errors to our response.
		for _, error := range peerErrors {
			tsError := error.(*peer.TimestampedError)

			rpcErr := &lnrpc.TimestampedError{
				Timestamp: uint64(tsError.Timestamp.Unix()),
				Error:     tsError.Error.Message(),
			}

			rpcPeer.Errors = append(rpcPeer.Errors, rpcErr)
		}

		// If the server has started, we can query the event store
		// for our peer's flap count. If we do so when the server has
		// not started, the request will block.
		if r.server.Started() {
			vertex, err := route.NewVertexFromBytes(nodePub[:])
			if err != nil {
				return nil, er.Native(err)
			}

			flap, ts, err := r.server.chanEventStore.FlapCount(
				vertex,
			)
			if err != nil {
				return nil, er.Native(err)
			}

			// If our timestamp is non-nil, we have values for our
			// peer's flap count, so we set them.
			if ts != nil {
				rpcPeer.FlapCount = int32(flap)
				rpcPeer.LastFlapNs = ts.UnixNano()
			}
		}

		resp.Peers = append(resp.Peers, rpcPeer)
	}

	log.Debugf("[listpeers] yielded %v peers", serverPeers)

	return resp, nil
}

// SubscribePeerEvents returns a uni-directional stream (server -> client)
// for notifying the client of peer online and offline events.
func (r *rpcServer) SubscribePeerEvents(req *lnrpc.PeerEventSubscription,
	eventStream lnrpc.Lightning_SubscribePeerEventsServer) error {

	peerEventSub, err := r.server.peerNotifier.SubscribePeerEvents()
	if err != nil {
		return er.Native(err)
	}
	defer peerEventSub.Cancel()

	for {
		select {
		// A new update has been sent by the peer notifier, we'll
		// marshal it into the form expected by the gRPC client, then
		// send it off to the client.
		case e := <-peerEventSub.Updates():
			var event *lnrpc.PeerEvent

			switch peerEvent := e.(type) {
			case peernotifier.PeerOfflineEvent:
				event = &lnrpc.PeerEvent{
					PubKey: peerEvent.PubKey[:],
					Type:   lnrpc.PeerEvent_PEER_OFFLINE,
				}

			case peernotifier.PeerOnlineEvent:
				event = &lnrpc.PeerEvent{
					PubKey: peerEvent.PubKey[:],
					Type:   lnrpc.PeerEvent_PEER_ONLINE,
				}

			default:
				return er.Native(er.Errorf("unexpected peer event: %v", event))
			}

			if err := eventStream.Send(event); err != nil {
				return er.Native(er.E(err))
			}
		case <-r.quit:
			return nil
		}
	}
}

// WalletBalance returns total unspent outputs(confirmed and unconfirmed), all
// confirmed unspent outputs and all unconfirmed unspent outputs under control
// by the wallet. This method can be modified by having the request specify
// only witness outputs should be factored into the final output sum.
// TODO(roasbeef): add async hooks into wallet balance changes
func (r *rpcServer) WalletBalance(ctx context.Context,
	in *lnrpc.WalletBalanceRequest) (*lnrpc.WalletBalanceResponse, error) {

	// Get total balance, from txs that have >= 0 confirmations.
	totalBal, err := r.server.cc.Wallet.ConfirmedBalance(0)
	if err != nil {
		return nil, er.Native(err)
	}

	// Get confirmed balance, from txs that have >= 1 confirmations.
	// TODO(halseth): get both unconfirmed and confirmed balance in one
	// call, as this is racy.
	confirmedBal, err := r.server.cc.Wallet.ConfirmedBalance(1)
	if err != nil {
		return nil, er.Native(err)
	}

	// Get unconfirmed balance, from txs with 0 confirmations.
	unconfirmedBal := totalBal - confirmedBal

	log.Debugf("[walletbalance] Total balance=%v (confirmed=%v, "+
		"unconfirmed=%v)", totalBal, confirmedBal, unconfirmedBal)

	return &lnrpc.WalletBalanceResponse{
		TotalBalance:       int64(totalBal),
		ConfirmedBalance:   int64(confirmedBal),
		UnconfirmedBalance: int64(unconfirmedBal),
	}, nil
}

func (r *rpcServer) GetAddressBalances(
	ctx context.Context,
	in *lnrpc.GetAddressBalancesRequest,
) (*lnrpc.GetAddressBalancesResponse, error) {
	if be, ok := r.server.cc.Wc.(*btcwallet.BtcWallet); !ok {
		return nil, er.Native(er.New("GetAddressBalances only possible with BtcWallet"))
	} else if adb, err := be.InternalWallet().CalculateAddressBalances(in.Minconf, in.Showzerobalance); err != nil {
		return nil, er.Native(err)
	} else {
		resp := make([]*lnrpc.GetAddressBalancesResponseAddr, 0, len(adb))
		for k, v := range adb {
			resp = append(resp, &lnrpc.GetAddressBalancesResponseAddr{
				Address:         k.EncodeAddress(),
				Total:           v.Total.ToBTC(),
				Stotal:          int64(v.Total),
				Spendable:       v.Spendable.ToBTC(),
				Sspendable:      int64(v.Spendable),
				Immaturereward:  v.ImmatureReward.ToBTC(),
				Simmaturereward: int64(v.ImmatureReward),
				Unconfirmed:     v.Unconfirmed.ToBTC(),
				Sunconfirmed:    int64(v.Unconfirmed),
				Outputcount:     v.OutputCount,
			})
		}
		return &lnrpc.GetAddressBalancesResponse{Addrs: resp}, nil
	}
}

func (r *rpcServer) ChannelBalance(ctx context.Context,
	in *lnrpc.ChannelBalanceRequest) (
	*lnrpc.ChannelBalanceResponse, error) {
	res, e := r.ChannelBalance0(ctx, in)
	return res, er.Native(e)
}

// ChannelBalance returns the total available channel flow across all open
// channels in satoshis.
func (r *rpcServer) ChannelBalance0(ctx context.Context,
	in *lnrpc.ChannelBalanceRequest) (
	*lnrpc.ChannelBalanceResponse, er.R) {

	var (
		localBalance             lnwire.MilliSatoshi
		remoteBalance            lnwire.MilliSatoshi
		unsettledLocalBalance    lnwire.MilliSatoshi
		unsettledRemoteBalance   lnwire.MilliSatoshi
		pendingOpenLocalBalance  lnwire.MilliSatoshi
		pendingOpenRemoteBalance lnwire.MilliSatoshi
	)

	openChannels, err := r.server.remoteChanDB.FetchAllOpenChannels()
	if err != nil {
		return nil, err
	}

	for _, channel := range openChannels {
		c := channel.LocalCommitment
		localBalance += c.LocalBalance
		remoteBalance += c.RemoteBalance

		// Add pending htlc amount.
		for _, htlc := range c.Htlcs {
			if htlc.Incoming {
				unsettledLocalBalance += htlc.Amt
			} else {
				unsettledRemoteBalance += htlc.Amt
			}
		}
	}

	pendingChannels, err := r.server.remoteChanDB.FetchPendingChannels()
	if err != nil {
		return nil, err
	}

	for _, channel := range pendingChannels {
		c := channel.LocalCommitment
		pendingOpenLocalBalance += c.LocalBalance
		pendingOpenRemoteBalance += c.RemoteBalance
	}

	log.Debugf("[channelbalance] local_balance=%v remote_balance=%v "+
		"unsettled_local_balance=%v unsettled_remote_balance=%v "+
		"pending_open_local_balance=%v pending_open_remove_balance",
		localBalance, remoteBalance, unsettledLocalBalance,
		unsettledRemoteBalance, pendingOpenLocalBalance,
		pendingOpenRemoteBalance)

	return &lnrpc.ChannelBalanceResponse{
		LocalBalance: &lnrpc.Amount{
			Sat:  uint64(localBalance.ToSatoshis()),
			Msat: uint64(localBalance),
		},
		RemoteBalance: &lnrpc.Amount{
			Sat:  uint64(remoteBalance.ToSatoshis()),
			Msat: uint64(remoteBalance),
		},
		UnsettledLocalBalance: &lnrpc.Amount{
			Sat:  uint64(unsettledLocalBalance.ToSatoshis()),
			Msat: uint64(unsettledLocalBalance),
		},
		UnsettledRemoteBalance: &lnrpc.Amount{
			Sat:  uint64(unsettledRemoteBalance.ToSatoshis()),
			Msat: uint64(unsettledRemoteBalance),
		},
		PendingOpenLocalBalance: &lnrpc.Amount{
			Sat:  uint64(pendingOpenLocalBalance.ToSatoshis()),
			Msat: uint64(pendingOpenLocalBalance),
		},
		PendingOpenRemoteBalance: &lnrpc.Amount{
			Sat:  uint64(pendingOpenRemoteBalance.ToSatoshis()),
			Msat: uint64(pendingOpenRemoteBalance),
		},

		// Deprecated fields.
		Balance:            int64(localBalance.ToSatoshis()),
		PendingOpenBalance: int64(pendingOpenLocalBalance.ToSatoshis()),
	}, nil
}

// PendingChannels returns a list of all the channels that are currently
// considered "pending". A channel is pending if it has finished the funding
// workflow and is waiting for confirmations for the funding txn, or is in the
// process of closure, either initiated cooperatively or non-cooperatively.
func (r *rpcServer) PendingChannels(ctx context.Context,
	in *lnrpc.PendingChannelsRequest) (*lnrpc.PendingChannelsResponse, error) {

	log.Debugf("[pendingchannels]")

	resp := &lnrpc.PendingChannelsResponse{}

	// rpcInitiator returns the correct lnrpc initiator for channels where
	// we have a record of the opening channel.
	rpcInitiator := func(isInitiator bool) lnrpc.Initiator {
		if isInitiator {
			return lnrpc.Initiator_INITIATOR_LOCAL
		}

		return lnrpc.Initiator_INITIATOR_REMOTE
	}

	// First, we'll populate the response with all the channels that are
	// soon to be opened. We can easily fetch this data from the database
	// and map the db struct to the proto response.
	pendingOpenChannels, err := r.server.remoteChanDB.FetchPendingChannels()
	if err != nil {
		log.Errorf("unable to fetch pending channels: %v", err)
		return nil, er.Native(err)
	}
	resp.PendingOpenChannels = make([]*lnrpc.PendingChannelsResponse_PendingOpenChannel,
		len(pendingOpenChannels))
	for i, pendingChan := range pendingOpenChannels {
		pub := pendingChan.IdentityPub.SerializeCompressed()

		// As this is required for display purposes, we'll calculate
		// the weight of the commitment transaction. We also add on the
		// estimated weight of the witness to calculate the weight of
		// the transaction if it were to be immediately unilaterally
		// broadcast.
		// TODO(roasbeef): query for funding tx from wallet, display
		// that also?
		localCommitment := pendingChan.LocalCommitment
		utx := btcutil.NewTx(localCommitment.CommitTx)
		commitBaseWeight := blockchain.GetTransactionWeight(utx)
		commitWeight := commitBaseWeight + input.WitnessCommitmentTxWeight

		resp.PendingOpenChannels[i] = &lnrpc.PendingChannelsResponse_PendingOpenChannel{
			Channel: &lnrpc.PendingChannelsResponse_PendingChannel{
				RemoteNodePub:        pub,
				ChannelPoint:         pendingChan.FundingOutpoint.String(),
				Capacity:             int64(pendingChan.Capacity),
				LocalBalance:         int64(localCommitment.LocalBalance.ToSatoshis()),
				RemoteBalance:        int64(localCommitment.RemoteBalance.ToSatoshis()),
				LocalChanReserveSat:  int64(pendingChan.LocalChanCfg.ChanReserve),
				RemoteChanReserveSat: int64(pendingChan.RemoteChanCfg.ChanReserve),
				Initiator:            rpcInitiator(pendingChan.IsInitiator),
				CommitmentType:       rpcCommitmentType(pendingChan.ChanType),
			},
			CommitWeight: commitWeight,
			CommitFee:    int64(localCommitment.CommitFee),
			FeePerKw:     int64(localCommitment.FeePerKw),
			// TODO(roasbeef): need to track confirmation height
		}
	}

	_, currentHeight, err := r.server.cc.ChainIO.GetBestBlock()
	if err != nil {
		return nil, er.Native(err)
	}

	// Next, we'll examine the channels that are soon to be closed so we
	// can populate these fields within the response.
	pendingCloseChannels, err := r.server.remoteChanDB.FetchClosedChannels(true)
	if err != nil {
		log.Errorf("unable to fetch closed channels: %v", err)
		return nil, er.Native(err)
	}
	for _, pendingClose := range pendingCloseChannels {
		// First construct the channel struct itself, this will be
		// needed regardless of how this channel was closed.
		pub := pendingClose.RemotePub.SerializeCompressed()
		chanPoint := pendingClose.ChanPoint

		// Create the pending channel. If this channel was closed before
		// we started storing historical channel data, we will not know
		// who initiated the channel, so we set the initiator field to
		// unknown.
		channel := &lnrpc.PendingChannelsResponse_PendingChannel{
			RemoteNodePub:  pub,
			ChannelPoint:   chanPoint.String(),
			Capacity:       int64(pendingClose.Capacity),
			LocalBalance:   int64(pendingClose.SettledBalance),
			CommitmentType: lnrpc.CommitmentType_UNKNOWN_COMMITMENT_TYPE,
			Initiator:      lnrpc.Initiator_INITIATOR_UNKNOWN,
		}

		// Lookup the channel in the historical channel bucket to obtain
		// initiator information. If the historical channel bucket was
		// not found, or the channel itself, this channel was closed
		// in a version before we started persisting historical
		// channels, so we silence the error.
		historical, err := r.server.remoteChanDB.FetchHistoricalChannel(
			&pendingClose.ChanPoint,
		)
		switch {
		// If the channel was closed in a version that did not record
		// historical channels, ignore the error.
		case channeldb.ErrNoHistoricalBucket.Is(err):
		case channeldb.ErrChannelNotFound.Is(err):

		case err == nil:
			channel.Initiator = rpcInitiator(historical.IsInitiator)
			channel.CommitmentType = rpcCommitmentType(
				historical.ChanType,
			)

		// If the error is non-nil, and not due to older versions of lnd
		// not persisting historical channels, return it.
		default:
			return nil, er.Native(err)
		}

		closeTXID := pendingClose.ClosingTXID.String()

		switch pendingClose.CloseType {

		// A coop closed channel should never be in the "pending close"
		// state. If a node upgraded from an older lnd version in the
		// middle of a their channel confirming, it will be in this
		// state. We log a warning that the channel will not be included
		// in the now deprecated pending close channels field.
		case channeldb.CooperativeClose:
			log.Warn("channel %v cooperatively closed and "+
				"in pending close state",
				pendingClose.ChanPoint)

		// If the channel was force closed, then we'll need to query
		// the utxoNursery for additional information.
		// TODO(halseth): distinguish remote and local case?
		case channeldb.LocalForceClose, channeldb.RemoteForceClose:
			forceClose := &lnrpc.PendingChannelsResponse_ForceClosedChannel{
				Channel:     channel,
				ClosingTxid: closeTXID,
			}

			// Fetch reports from both nursery and resolvers. At the
			// moment this is not an atomic snapshot. This is
			// planned to be resolved when the nursery is removed
			// and channel arbitrator will be the single source for
			// these kind of reports.
			err := r.nurseryPopulateForceCloseResp(
				&chanPoint, currentHeight, forceClose,
			)
			if err != nil {
				return nil, err
			}

			err = r.arbitratorPopulateForceCloseResp(
				&chanPoint, currentHeight, forceClose,
			)
			if err != nil {
				return nil, err
			}

			resp.TotalLimboBalance += int64(forceClose.LimboBalance)

			resp.PendingForceClosingChannels = append(
				resp.PendingForceClosingChannels,
				forceClose,
			)
		}
	}

	// We'll also fetch all channels that are open, but have had their
	// commitment broadcasted, meaning they are waiting for the closing
	// transaction to confirm.
	waitingCloseChans, err := r.server.remoteChanDB.FetchWaitingCloseChannels()
	if err != nil {
		log.Errorf("unable to fetch channels waiting close: %v",
			err)
		return nil, er.Native(err)
	}

	for _, waitingClose := range waitingCloseChans {
		pub := waitingClose.IdentityPub.SerializeCompressed()
		chanPoint := waitingClose.FundingOutpoint

		var commitments lnrpc.PendingChannelsResponse_Commitments

		// Report local commit. May not be present when DLP is active.
		if waitingClose.LocalCommitment.CommitTx != nil {
			commitments.LocalTxid =
				waitingClose.LocalCommitment.CommitTx.TxHash().
					String()

			commitments.LocalCommitFeeSat = uint64(
				waitingClose.LocalCommitment.CommitFee,
			)
		}

		// Report remote commit. May not be present when DLP is active.
		if waitingClose.RemoteCommitment.CommitTx != nil {
			commitments.RemoteTxid =
				waitingClose.RemoteCommitment.CommitTx.TxHash().
					String()

			commitments.RemoteCommitFeeSat = uint64(
				waitingClose.RemoteCommitment.CommitFee,
			)
		}

		// Report the remote pending commit if any.
		remoteCommitDiff, err := waitingClose.RemoteCommitChainTip()

		switch {

		// Don't set hash if there is no pending remote commit.
		case channeldb.ErrNoPendingCommit.Is(err):

		// An unexpected error occurred.
		case err != nil:
			return nil, er.Native(err)

		// There is a pending remote commit. Set its hash in the
		// response.
		default:
			hash := remoteCommitDiff.Commitment.CommitTx.TxHash()
			commitments.RemotePendingTxid = hash.String()
			commitments.RemoteCommitFeeSat = uint64(
				remoteCommitDiff.Commitment.CommitFee,
			)
		}

		channel := &lnrpc.PendingChannelsResponse_PendingChannel{
			RemoteNodePub:        pub,
			ChannelPoint:         chanPoint.String(),
			Capacity:             int64(waitingClose.Capacity),
			LocalBalance:         int64(waitingClose.LocalCommitment.LocalBalance.ToSatoshis()),
			RemoteBalance:        int64(waitingClose.LocalCommitment.RemoteBalance.ToSatoshis()),
			LocalChanReserveSat:  int64(waitingClose.LocalChanCfg.ChanReserve),
			RemoteChanReserveSat: int64(waitingClose.RemoteChanCfg.ChanReserve),
			Initiator:            rpcInitiator(waitingClose.IsInitiator),
			CommitmentType:       rpcCommitmentType(waitingClose.ChanType),
		}

		waitingCloseResp := &lnrpc.PendingChannelsResponse_WaitingCloseChannel{
			Channel:      channel,
			LimboBalance: channel.LocalBalance,
			Commitments:  &commitments,
		}

		// A close tx has been broadcasted, all our balance will be in
		// limbo until it confirms.
		resp.WaitingCloseChannels = append(
			resp.WaitingCloseChannels, waitingCloseResp,
		)

		resp.TotalLimboBalance += channel.LocalBalance
	}

	return resp, nil
}

// arbitratorPopulateForceCloseResp populates the pending channels response
// message with channel resolution information from the contract resolvers.
func (r *rpcServer) arbitratorPopulateForceCloseResp(chanPoint *wire.OutPoint,
	currentHeight int32,
	forceClose *lnrpc.PendingChannelsResponse_ForceClosedChannel) error {

	// Query for contract resolvers state.
	arbitrator, err := r.server.chainArb.GetChannelArbitrator(*chanPoint)
	if err != nil {
		return er.Native(err)
	}
	reports := arbitrator.Report()

	for _, report := range reports {
		switch report.Type {

		// For a direct output, populate/update the top level
		// response properties.
		case contractcourt.ReportOutputUnencumbered:
			// Populate the maturity height fields for the direct
			// commitment output to us.
			forceClose.MaturityHeight = report.MaturityHeight

			// If the transaction has been confirmed, then we can
			// compute how many blocks it has left.
			if forceClose.MaturityHeight != 0 {
				forceClose.BlocksTilMaturity =
					int32(forceClose.MaturityHeight) -
						currentHeight
			}

		// Add htlcs to the PendingHtlcs response property.
		case contractcourt.ReportOutputIncomingHtlc,
			contractcourt.ReportOutputOutgoingHtlc:

			// Don't report details on htlcs that are no longer in
			// limbo.
			if report.LimboBalance == 0 {
				break
			}

			incoming := report.Type == contractcourt.ReportOutputIncomingHtlc
			htlc := &lnrpc.PendingHTLC{
				Incoming:       incoming,
				Amount:         int64(report.Amount),
				Outpoint:       report.Outpoint.String(),
				MaturityHeight: report.MaturityHeight,
				Stage:          report.Stage,
			}

			if htlc.MaturityHeight != 0 {
				htlc.BlocksTilMaturity =
					int32(htlc.MaturityHeight) - currentHeight
			}

			forceClose.PendingHtlcs = append(forceClose.PendingHtlcs, htlc)

		case contractcourt.ReportOutputAnchor:
			// There are three resolution states for the anchor:
			// limbo, lost and recovered. Derive the current state
			// from the limbo and recovered balances.
			switch {

			case report.RecoveredBalance != 0:
				forceClose.Anchor = lnrpc.PendingChannelsResponse_ForceClosedChannel_RECOVERED

			case report.LimboBalance != 0:
				forceClose.Anchor = lnrpc.PendingChannelsResponse_ForceClosedChannel_LIMBO

			default:
				forceClose.Anchor = lnrpc.PendingChannelsResponse_ForceClosedChannel_LOST
			}

		default:
			return er.Native(er.Errorf("unknown report output type: %v",
				report.Type))
		}

		forceClose.LimboBalance += int64(report.LimboBalance)
		forceClose.RecoveredBalance += int64(report.RecoveredBalance)
	}

	return nil
}

// nurseryPopulateForceCloseResp populates the pending channels response
// message with contract resolution information from utxonursery.
func (r *rpcServer) nurseryPopulateForceCloseResp(chanPoint *wire.OutPoint,
	currentHeight int32,
	forceClose *lnrpc.PendingChannelsResponse_ForceClosedChannel) error {

	// Query for the maturity state for this force closed channel. If we
	// didn't have any time-locked outputs, then the nursery may not know of
	// the contract.
	nurseryInfo, err := r.server.utxoNursery.NurseryReport(chanPoint)
	if ErrContractNotFound.Is(err) {
		return nil
	}
	if err != nil {
		return er.Native(er.Errorf("unable to obtain "+
			"nursery report for ChannelPoint(%v): %v",
			chanPoint, err))
	}

	// If the nursery knows of this channel, then we can populate
	// information detailing exactly how much funds are time locked and also
	// the height in which we can ultimately sweep the funds into the
	// wallet.
	forceClose.LimboBalance = int64(nurseryInfo.limboBalance)
	forceClose.RecoveredBalance = int64(nurseryInfo.recoveredBalance)

	for _, htlcReport := range nurseryInfo.htlcs {
		// TODO(conner) set incoming flag appropriately after handling
		// incoming incubation
		htlc := &lnrpc.PendingHTLC{
			Incoming:       false,
			Amount:         int64(htlcReport.amount),
			Outpoint:       htlcReport.outpoint.String(),
			MaturityHeight: htlcReport.maturityHeight,
			Stage:          htlcReport.stage,
		}

		if htlc.MaturityHeight != 0 {
			htlc.BlocksTilMaturity =
				int32(htlc.MaturityHeight) -
					currentHeight
		}

		forceClose.PendingHtlcs = append(forceClose.PendingHtlcs,
			htlc)
	}

	return nil
}

// ClosedChannels returns a list of all the channels have been closed.
// This does not include channels that are still in the process of closing.
func (r *rpcServer) ClosedChannels(ctx context.Context,
	in *lnrpc.ClosedChannelsRequest) (*lnrpc.ClosedChannelsResponse,
	error) {

	// Show all channels when no filter flags are set.
	filterResults := in.Cooperative || in.LocalForce ||
		in.RemoteForce || in.Breach || in.FundingCanceled ||
		in.Abandoned

	resp := &lnrpc.ClosedChannelsResponse{}

	dbChannels, err := r.server.remoteChanDB.FetchClosedChannels(false)
	if err != nil {
		return nil, er.Native(err)
	}

	// In order to make the response easier to parse for clients, we'll
	// sort the set of closed channels by their closing height before
	// serializing the proto response.
	sort.Slice(dbChannels, func(i, j int) bool {
		return dbChannels[i].CloseHeight < dbChannels[j].CloseHeight
	})

	for _, dbChannel := range dbChannels {
		if dbChannel.IsPending {
			continue
		}

		switch dbChannel.CloseType {
		case channeldb.CooperativeClose:
			if filterResults && !in.Cooperative {
				continue
			}
		case channeldb.LocalForceClose:
			if filterResults && !in.LocalForce {
				continue
			}
		case channeldb.RemoteForceClose:
			if filterResults && !in.RemoteForce {
				continue
			}
		case channeldb.BreachClose:
			if filterResults && !in.Breach {
				continue
			}
		case channeldb.FundingCanceled:
			if filterResults && !in.FundingCanceled {
				continue
			}
		case channeldb.Abandoned:
			if filterResults && !in.Abandoned {
				continue
			}
		}

		channel, err := r.createRPCClosedChannel(dbChannel)
		if err != nil {
			return nil, er.Native(err)
		}

		resp.Channels = append(resp.Channels, channel)
	}

	return resp, nil
}

// ListChannels returns a description of all the open channels that this node
// is a participant in.
func (r *rpcServer) ListChannels(ctx context.Context,
	in *lnrpc.ListChannelsRequest) (*lnrpc.ListChannelsResponse, error) {

	if in.ActiveOnly && in.InactiveOnly {
		return nil, er.Native(er.Errorf("either `active_only` or " +
			"`inactive_only` can be set, but not both"))
	}

	if in.PublicOnly && in.PrivateOnly {
		return nil, er.Native(er.Errorf("either `public_only` or " +
			"`private_only` can be set, but not both"))
	}

	if len(in.Peer) > 0 && len(in.Peer) != 33 {
		_, err := route.NewVertexFromBytes(in.Peer)
		return nil, er.Native(er.Errorf("invalid `peer` key: %v", err))
	}

	resp := &lnrpc.ListChannelsResponse{}

	graph := r.server.localChanDB.ChannelGraph()

	dbChannels, err := r.server.remoteChanDB.FetchAllOpenChannels()
	if err != nil {
		return nil, er.Native(err)
	}

	log.Debugf("[listchannels] fetched %v channels from DB",
		len(dbChannels))

	for _, dbChannel := range dbChannels {
		nodePub := dbChannel.IdentityPub
		nodePubBytes := nodePub.SerializeCompressed()
		chanPoint := dbChannel.FundingOutpoint

		// If the caller requested channels for a target node, skip any
		// that don't match the provided pubkey.
		if len(in.Peer) > 0 && !bytes.Equal(nodePubBytes, in.Peer) {
			continue
		}

		var peerOnline bool
		if _, err := r.server.FindPeer(nodePub); err == nil {
			peerOnline = true
		}

		channelID := lnwire.NewChanIDFromOutPoint(&chanPoint)
		var linkActive bool
		if link, err := r.server.htlcSwitch.GetLink(channelID); err == nil {
			// A channel is only considered active if it is known
			// by the switch *and* able to forward
			// incoming/outgoing payments.
			linkActive = link.EligibleToForward()
		}

		// Next, we'll determine whether we should add this channel to
		// our list depending on the type of channels requested to us.
		isActive := peerOnline && linkActive
		channel, err := createRPCOpenChannel(r, graph, dbChannel, isActive)
		if err != nil {
			return nil, er.Native(err)
		}

		// We'll only skip returning this channel if we were requested
		// for a specific kind and this channel doesn't satisfy it.
		switch {
		case in.ActiveOnly && !isActive:
			continue
		case in.InactiveOnly && isActive:
			continue
		case in.PublicOnly && channel.Private:
			continue
		case in.PrivateOnly && !channel.Private:
			continue
		}

		resp.Channels = append(resp.Channels, channel)
	}

	return resp, nil
}

// rpcCommitmentType takes the channel type and converts it to an rpc commitment
// type value.
func rpcCommitmentType(chanType channeldb.ChannelType) lnrpc.CommitmentType {
	// Extract the commitment type from the channel type flags. We must
	// first check whether it has anchors, since in that case it would also
	// be tweakless.
	if chanType.HasAnchors() {
		return lnrpc.CommitmentType_ANCHORS
	}

	if chanType.IsTweakless() {
		return lnrpc.CommitmentType_STATIC_REMOTE_KEY
	}

	return lnrpc.CommitmentType_LEGACY
}

// createChannelConstraint creates a *lnrpc.ChannelConstraints using the
// *Channeldb.ChannelConfig.
func createChannelConstraint(
	chanCfg *channeldb.ChannelConfig) *lnrpc.ChannelConstraints {

	return &lnrpc.ChannelConstraints{
		CsvDelay:          uint32(chanCfg.CsvDelay),
		ChanReserveSat:    uint64(chanCfg.ChanReserve),
		DustLimitSat:      uint64(chanCfg.DustLimit),
		MaxPendingAmtMsat: uint64(chanCfg.MaxPendingAmount),
		MinHtlcMsat:       uint64(chanCfg.MinHTLC),
		MaxAcceptedHtlcs:  uint32(chanCfg.MaxAcceptedHtlcs),
	}
}

// createRPCOpenChannel creates an *lnrpc.Channel from the *channeldb.Channel.
func createRPCOpenChannel(r *rpcServer, graph *channeldb.ChannelGraph,
	dbChannel *channeldb.OpenChannel, isActive bool) (*lnrpc.Channel, er.R) {

	nodePub := dbChannel.IdentityPub
	nodeID := nodePub.SerializeCompressed()
	chanPoint := dbChannel.FundingOutpoint

	// Next, we'll determine whether the channel is public or not.
	isPublic := dbChannel.ChannelFlags&lnwire.FFAnnounceChannel != 0

	// As this is required for display purposes, we'll calculate
	// the weight of the commitment transaction. We also add on the
	// estimated weight of the witness to calculate the weight of
	// the transaction if it were to be immediately unilaterally
	// broadcast.
	localCommit := dbChannel.LocalCommitment
	utx := btcutil.NewTx(localCommit.CommitTx)
	commitBaseWeight := blockchain.GetTransactionWeight(utx)
	commitWeight := commitBaseWeight + input.WitnessCommitmentTxWeight

	localBalance := localCommit.LocalBalance
	remoteBalance := localCommit.RemoteBalance

	// As an artifact of our usage of mSAT internally, either party
	// may end up in a state where they're holding a fractional
	// amount of satoshis which can't be expressed within the
	// actual commitment output. Since we round down when going
	// from mSAT -> SAT, we may at any point be adding an
	// additional SAT to miners fees. As a result, we display a
	// commitment fee that accounts for this externally.
	var sumOutputs btcutil.Amount
	for _, txOut := range localCommit.CommitTx.TxOut {
		sumOutputs += btcutil.Amount(txOut.Value)
	}
	externalCommitFee := dbChannel.Capacity - sumOutputs

	// Extract the commitment type from the channel type flags.
	commitmentType := rpcCommitmentType(dbChannel.ChanType)

	channel := &lnrpc.Channel{
		Active:                isActive,
		Private:               !isPublic,
		RemotePubkey:          nodeID,
		ChannelPoint:          chanPoint.String(),
		ChanId:                dbChannel.ShortChannelID.ToUint64(),
		Capacity:              int64(dbChannel.Capacity),
		LocalBalance:          int64(localBalance.ToSatoshis()),
		RemoteBalance:         int64(remoteBalance.ToSatoshis()),
		CommitFee:             int64(externalCommitFee),
		CommitWeight:          commitWeight,
		FeePerKw:              int64(localCommit.FeePerKw),
		TotalSatoshisSent:     int64(dbChannel.TotalMSatSent.ToSatoshis()),
		TotalSatoshisReceived: int64(dbChannel.TotalMSatReceived.ToSatoshis()),
		NumUpdates:            localCommit.CommitHeight,
		PendingHtlcs:          make([]*lnrpc.HTLC, len(localCommit.Htlcs)),
		Initiator:             dbChannel.IsInitiator,
		ChanStatusFlags:       dbChannel.ChanStatus().String(),
		StaticRemoteKey:       commitmentType == lnrpc.CommitmentType_STATIC_REMOTE_KEY,
		CommitmentType:        commitmentType,
		ThawHeight:            dbChannel.ThawHeight,
		LocalConstraints: createChannelConstraint(
			&dbChannel.LocalChanCfg,
		),
		RemoteConstraints: createChannelConstraint(
			&dbChannel.RemoteChanCfg,
		),
		// TODO: remove the following deprecated fields
		CsvDelay:             uint32(dbChannel.LocalChanCfg.CsvDelay),
		LocalChanReserveSat:  int64(dbChannel.LocalChanCfg.ChanReserve),
		RemoteChanReserveSat: int64(dbChannel.RemoteChanCfg.ChanReserve),
	}

	for i, htlc := range localCommit.Htlcs {
		var rHash [32]byte
		copy(rHash[:], htlc.RHash[:])

		circuitMap := r.server.htlcSwitch.CircuitLookup()

		var forwardingChannel, forwardingHtlcIndex uint64
		switch {
		case htlc.Incoming:
			circuit := circuitMap.LookupCircuit(
				htlcswitch.CircuitKey{
					ChanID: dbChannel.ShortChannelID,
					HtlcID: htlc.HtlcIndex,
				},
			)
			if circuit != nil && circuit.Outgoing != nil {
				forwardingChannel = circuit.Outgoing.ChanID.
					ToUint64()

				forwardingHtlcIndex = circuit.Outgoing.HtlcID
			}

		case !htlc.Incoming:
			circuit := circuitMap.LookupOpenCircuit(
				htlcswitch.CircuitKey{
					ChanID: dbChannel.ShortChannelID,
					HtlcID: htlc.HtlcIndex,
				},
			)

			// If the incoming channel id is the special hop.Source
			// value, the htlc index is a local payment identifier.
			// In this case, report nothing.
			if circuit != nil &&
				circuit.Incoming.ChanID != hop.Source {

				forwardingChannel = circuit.Incoming.ChanID.
					ToUint64()

				forwardingHtlcIndex = circuit.Incoming.HtlcID
			}
		}

		channel.PendingHtlcs[i] = &lnrpc.HTLC{
			Incoming:            htlc.Incoming,
			Amount:              int64(htlc.Amt.ToSatoshis()),
			HashLock:            rHash[:],
			ExpirationHeight:    htlc.RefundTimeout,
			HtlcIndex:           htlc.HtlcIndex,
			ForwardingChannel:   forwardingChannel,
			ForwardingHtlcIndex: forwardingHtlcIndex,
		}

		// Add the Pending Htlc Amount to UnsettledBalance field.
		channel.UnsettledBalance += channel.PendingHtlcs[i].Amount
	}

	// Lookup our balances at height 0, because they will reflect any
	// push amounts that may have been present when this channel was
	// created.
	localBalance, remoteBalance, err := dbChannel.BalancesAtHeight(0)
	if err != nil {
		return nil, err
	}

	// If we initiated opening the channel, the zero height remote balance
	// is the push amount. Otherwise, our starting balance is the push
	// amount. If there is no push amount, these values will simply be zero.
	if dbChannel.IsInitiator {
		channel.PushAmountSat = uint64(remoteBalance.ToSatoshis())
	} else {
		channel.PushAmountSat = uint64(localBalance.ToSatoshis())
	}

	if len(dbChannel.LocalShutdownScript) > 0 {
		_, addresses, _, err := txscript.ExtractPkScriptAddrs(
			dbChannel.LocalShutdownScript, r.cfg.ActiveNetParams.Params,
		)
		if err != nil {
			return nil, err
		}

		// We only expect one upfront shutdown address for a channel. If
		// LocalShutdownScript is non-zero, there should be one payout
		// address set.
		if len(addresses) != 1 {
			return nil, er.Errorf("expected one upfront shutdown "+
				"address, got: %v", len(addresses))
		}

		channel.CloseAddress = addresses[0].String()
	}

	// If the server hasn't fully started yet, it's possible that the
	// channel event store hasn't either, so it won't be able to consume any
	// requests until then. To prevent blocking, we'll just omit the uptime
	// related fields for now.
	if !r.server.Started() {
		return channel, nil
	}

	peer, err := route.NewVertexFromBytes(nodePub.SerializeCompressed())
	if err != nil {
		return nil, err
	}

	// Query the event store for additional information about the channel.
	// Do not fail if it is not available, because there is a potential
	// race between a channel being added to our node and the event store
	// being notified of it.
	outpoint := dbChannel.FundingOutpoint
	info, err := r.server.chanEventStore.GetChanInfo(outpoint, peer)
	switch {
	// If the store does not know about the channel, we just log it.
	case chanfitness.ErrChannelNotFound.Is(err):
		log.Infof("channel: %v not found by channel event store",
			outpoint)

	// If we got our channel info, we further populate the channel.
	case err == nil:
		channel.Uptime = int64(info.Uptime.Seconds())
		channel.Lifetime = int64(info.Lifetime.Seconds())

	// If we get an unexpected error, we return it.
	default:
		return nil, err
	}

	return channel, nil
}

// createRPCClosedChannel creates an *lnrpc.ClosedChannelSummary from a
// *channeldb.ChannelCloseSummary.
func (r *rpcServer) createRPCClosedChannel(
	dbChannel *channeldb.ChannelCloseSummary) (*lnrpc.ChannelCloseSummary, er.R) {

	nodePub := dbChannel.RemotePub
	nodeID := nodePub.SerializeCompressed()

	var (
		closeType      lnrpc.ChannelCloseSummary_ClosureType
		openInit       lnrpc.Initiator
		closeInitiator lnrpc.Initiator
		err            er.R
	)

	// Lookup local and remote cooperative initiators. If these values
	// are not known they will just return unknown.
	openInit, closeInitiator, err = r.getInitiators(
		&dbChannel.ChanPoint,
	)
	if err != nil {
		return nil, err
	}

	// Convert the close type to rpc type.
	switch dbChannel.CloseType {
	case channeldb.CooperativeClose:
		closeType = lnrpc.ChannelCloseSummary_COOPERATIVE_CLOSE
	case channeldb.LocalForceClose:
		closeType = lnrpc.ChannelCloseSummary_LOCAL_FORCE_CLOSE
	case channeldb.RemoteForceClose:
		closeType = lnrpc.ChannelCloseSummary_REMOTE_FORCE_CLOSE
	case channeldb.BreachClose:
		closeType = lnrpc.ChannelCloseSummary_BREACH_CLOSE
	case channeldb.FundingCanceled:
		closeType = lnrpc.ChannelCloseSummary_FUNDING_CANCELED
	case channeldb.Abandoned:
		closeType = lnrpc.ChannelCloseSummary_ABANDONED
	}

	channel := &lnrpc.ChannelCloseSummary{
		Capacity:          int64(dbChannel.Capacity),
		RemotePubkey:      nodeID,
		CloseHeight:       dbChannel.CloseHeight,
		CloseType:         closeType,
		ChannelPoint:      dbChannel.ChanPoint.String(),
		ChanId:            dbChannel.ShortChanID.ToUint64(),
		SettledBalance:    int64(dbChannel.SettledBalance),
		TimeLockedBalance: int64(dbChannel.TimeLockedBalance),
		ChainHash:         dbChannel.ChainHash.String(),
		ClosingTxHash:     dbChannel.ClosingTXID.String(),
		OpenInitiator:     openInit,
		CloseInitiator:    closeInitiator,
	}

	reports, err := r.server.remoteChanDB.FetchChannelReports(
		*r.cfg.ActiveNetParams.GenesisHash, &dbChannel.ChanPoint,
	)
	switch {
	// If the channel does not have its resolver outcomes stored,
	// ignore it.
	case channeldb.ErrNoChainHashBucket.Is(err):
		fallthrough
	case channeldb.ErrNoChannelSummaries.Is(err):
		return channel, nil

	// If there is no error, fallthrough the switch to process reports.
	case err == nil:

	// If another error occurred, return it.
	default:
		return nil, err
	}

	for _, report := range reports {
		rpcResolution, err := rpcChannelResolution(report)
		if err != nil {
			return nil, err
		}

		channel.Resolutions = append(channel.Resolutions, rpcResolution)
	}

	return channel, nil
}

func rpcChannelResolution(report *channeldb.ResolverReport) (*lnrpc.Resolution,
	er.R) {

	res := &lnrpc.Resolution{
		AmountSat: uint64(report.Amount),
		Outpoint: &lnrpc.OutPoint{
			OutputIndex: report.OutPoint.Index,
			TxidStr:     report.OutPoint.Hash.String(),
			TxidBytes:   report.OutPoint.Hash[:],
		},
	}

	if report.SpendTxID != nil {
		res.SweepTxid = report.SpendTxID.String()
	}

	switch report.ResolverType {
	case channeldb.ResolverTypeAnchor:
		res.ResolutionType = lnrpc.ResolutionType_ANCHOR

	case channeldb.ResolverTypeIncomingHtlc:
		res.ResolutionType = lnrpc.ResolutionType_INCOMING_HTLC

	case channeldb.ResolverTypeOutgoingHtlc:
		res.ResolutionType = lnrpc.ResolutionType_OUTGOING_HTLC

	case channeldb.ResolverTypeCommit:
		res.ResolutionType = lnrpc.ResolutionType_COMMIT

	default:
		return nil, er.Errorf("unknown resolver type: %v",
			report.ResolverType)
	}

	switch report.ResolverOutcome {
	case channeldb.ResolverOutcomeClaimed:
		res.Outcome = lnrpc.ResolutionOutcome_CLAIMED

	case channeldb.ResolverOutcomeUnclaimed:
		res.Outcome = lnrpc.ResolutionOutcome_UNCLAIMED

	case channeldb.ResolverOutcomeAbandoned:
		res.Outcome = lnrpc.ResolutionOutcome_ABANDONED

	case channeldb.ResolverOutcomeFirstStage:
		res.Outcome = lnrpc.ResolutionOutcome_FIRST_STAGE

	case channeldb.ResolverOutcomeTimeout:
		res.Outcome = lnrpc.ResolutionOutcome_TIMEOUT

	default:
		return nil, er.Errorf("unknown outcome: %v",
			report.ResolverOutcome)
	}

	return res, nil
}

// getInitiators returns an initiator enum that provides information about the
// party that initiated channel's open and close. This information is obtained
// from the historical channel bucket, so unknown values are returned when the
// channel is not present (which indicates that it was closed before we started
// writing channels to the historical close bucket).
func (r *rpcServer) getInitiators(chanPoint *wire.OutPoint) (
	lnrpc.Initiator,
	lnrpc.Initiator, er.R) {

	var (
		openInitiator  = lnrpc.Initiator_INITIATOR_UNKNOWN
		closeInitiator = lnrpc.Initiator_INITIATOR_UNKNOWN
	)

	// To get the close initiator for cooperative closes, we need
	// to get the channel status from the historical channel bucket.
	histChan, err := r.server.remoteChanDB.FetchHistoricalChannel(chanPoint)
	switch {
	// The node has upgraded from a version where we did not store
	// historical channels, and has not closed a channel since. Do
	// not return an error, initiator values are unknown.
	case channeldb.ErrNoHistoricalBucket.Is(err):
		return openInitiator, closeInitiator, nil

	// The channel was closed before we started storing historical
	// channels. Do  not return an error, initiator values are unknown.
	case channeldb.ErrChannelNotFound.Is(err):
		return openInitiator, closeInitiator, nil

	case err != nil:
		return 0, 0, err
	}

	// If we successfully looked up the channel, determine initiator based
	// on channels status.
	if histChan.IsInitiator {
		openInitiator = lnrpc.Initiator_INITIATOR_LOCAL
	} else {
		openInitiator = lnrpc.Initiator_INITIATOR_REMOTE
	}

	localInit := histChan.HasChanStatus(
		channeldb.ChanStatusLocalCloseInitiator,
	)

	remoteInit := histChan.HasChanStatus(
		channeldb.ChanStatusRemoteCloseInitiator,
	)

	switch {
	// There is a possible case where closes were attempted by both parties.
	// We return the initiator as both in this case to provide full
	// information about the close.
	case localInit && remoteInit:
		closeInitiator = lnrpc.Initiator_INITIATOR_BOTH

	case localInit:
		closeInitiator = lnrpc.Initiator_INITIATOR_LOCAL

	case remoteInit:
		closeInitiator = lnrpc.Initiator_INITIATOR_REMOTE
	}

	return openInitiator, closeInitiator, nil
}

// SubscribeChannelEvents returns a uni-directional stream (server -> client)
// for notifying the client of newly active, inactive or closed channels.
func (r *rpcServer) SubscribeChannelEvents(req *lnrpc.ChannelEventSubscription,
	updateStream lnrpc.Lightning_SubscribeChannelEventsServer) error {

	channelEventSub, err := r.server.channelNotifier.SubscribeChannelEvents()
	if err != nil {
		return er.Native(err)
	}

	// Ensure that the resources for the client is cleaned up once either
	// the server, or client exits.
	defer channelEventSub.Cancel()

	graph := r.server.localChanDB.ChannelGraph()

	for {
		select {
		// A new update has been sent by the channel router, we'll
		// marshal it into the form expected by the gRPC client, then
		// send it off to the client(s).
		case e := <-channelEventSub.Updates():
			var update *lnrpc.ChannelEventUpdate
			switch event := e.(type) {
			case channelnotifier.PendingOpenChannelEvent:
				update = &lnrpc.ChannelEventUpdate{
					Type: lnrpc.ChannelEventUpdate_PENDING_OPEN_CHANNEL,
					Channel: &lnrpc.ChannelEventUpdate_PendingOpenChannel{
						PendingOpenChannel: &lnrpc.PendingUpdate{
							Txid:        event.ChannelPoint.Hash[:],
							OutputIndex: event.ChannelPoint.Index,
						},
					},
				}
			case channelnotifier.OpenChannelEvent:
				channel, err := createRPCOpenChannel(r, graph,
					event.Channel, true)
				if err != nil {
					return er.Native(err)
				}

				update = &lnrpc.ChannelEventUpdate{
					Type: lnrpc.ChannelEventUpdate_OPEN_CHANNEL,
					Channel: &lnrpc.ChannelEventUpdate_OpenChannel{
						OpenChannel: channel,
					},
				}

			case channelnotifier.ClosedChannelEvent:
				closedChannel, err := r.createRPCClosedChannel(
					event.CloseSummary,
				)
				if err != nil {
					return er.Native(err)
				}

				update = &lnrpc.ChannelEventUpdate{
					Type: lnrpc.ChannelEventUpdate_CLOSED_CHANNEL,
					Channel: &lnrpc.ChannelEventUpdate_ClosedChannel{
						ClosedChannel: closedChannel,
					},
				}

			case channelnotifier.ActiveChannelEvent:
				update = &lnrpc.ChannelEventUpdate{
					Type: lnrpc.ChannelEventUpdate_ACTIVE_CHANNEL,
					Channel: &lnrpc.ChannelEventUpdate_ActiveChannel{
						ActiveChannel: &lnrpc.ChannelPoint{
							FundingTxid: &lnrpc.ChannelPoint_FundingTxidBytes{
								FundingTxidBytes: event.ChannelPoint.Hash[:],
							},
							OutputIndex: event.ChannelPoint.Index,
						},
					},
				}

			case channelnotifier.InactiveChannelEvent:
				update = &lnrpc.ChannelEventUpdate{
					Type: lnrpc.ChannelEventUpdate_INACTIVE_CHANNEL,
					Channel: &lnrpc.ChannelEventUpdate_InactiveChannel{
						InactiveChannel: &lnrpc.ChannelPoint{
							FundingTxid: &lnrpc.ChannelPoint_FundingTxidBytes{
								FundingTxidBytes: event.ChannelPoint.Hash[:],
							},
							OutputIndex: event.ChannelPoint.Index,
						},
					},
				}

			// Completely ignore ActiveLinkEvent as this is explicitly not
			// exposed to the RPC.
			case channelnotifier.ActiveLinkEvent:
				continue

			default:
				return er.Native(er.Errorf("unexpected channel event update: %v", event))
			}

			if err := updateStream.Send(update); err != nil {
				return er.Native(er.E(err))
			}
		case <-r.quit:
			return nil
		}
	}
}

// paymentStream enables different types of payment streams, such as:
// lnrpc.Lightning_SendPaymentServer and lnrpc.Lightning_SendToRouteServer to
// execute sendPayment. We use this struct as a sort of bridge to enable code
// re-use between SendPayment and SendToRoute.
type paymentStream struct {
	recv func() (*rpcPaymentRequest, er.R)
	send func(*lnrpc.SendResponse) er.R
}

// rpcPaymentRequest wraps lnrpc.SendRequest so that routes from
// lnrpc.SendToRouteRequest can be passed to sendPayment.
type rpcPaymentRequest struct {
	*lnrpc.SendRequest
	route *route.Route
}

// SendPayment dispatches a bi-directional streaming RPC for sending payments
// through the Lightning Network. A single RPC invocation creates a persistent
// bi-directional stream allowing clients to rapidly send payments through the
// Lightning Network with a single persistent connection.
func (r *rpcServer) SendPayment(stream lnrpc.Lightning_SendPaymentServer) error {
	var lock sync.Mutex

	return er.Native(r.sendPayment(&paymentStream{
		recv: func() (*rpcPaymentRequest, er.R) {
			req, err := stream.Recv()
			if err != nil {
				return nil, er.E(err)
			}

			return &rpcPaymentRequest{
				SendRequest: req,
			}, nil
		},
		send: func(r *lnrpc.SendResponse) er.R {
			// Calling stream.Send concurrently is not safe.
			lock.Lock()
			defer lock.Unlock()
			return er.E(stream.Send(r))
		},
	}))
}

// SendToRoute dispatches a bi-directional streaming RPC for sending payments
// through the Lightning Network via predefined routes passed in. A single RPC
// invocation creates a persistent bi-directional stream allowing clients to
// rapidly send payments through the Lightning Network with a single persistent
// connection.
func (r *rpcServer) SendToRoute(stream lnrpc.Lightning_SendToRouteServer) error {
	var lock sync.Mutex

	return er.Native(r.sendPayment(&paymentStream{
		recv: func() (*rpcPaymentRequest, er.R) {
			req, err := stream.Recv()
			if err != nil {
				return nil, er.E(err)
			}

			return r.unmarshallSendToRouteRequest(req)
		},
		send: func(r *lnrpc.SendResponse) er.R {
			// Calling stream.Send concurrently is not safe.
			lock.Lock()
			defer lock.Unlock()
			return er.E(stream.Send(r))
		},
	}))
}

// unmarshallSendToRouteRequest unmarshalls an rpc sendtoroute request
func (r *rpcServer) unmarshallSendToRouteRequest(
	req *lnrpc.SendToRouteRequest) (*rpcPaymentRequest, er.R) {

	if req.Route == nil {
		return nil, er.Errorf("unable to send, no route provided")
	}

	route, err := r.routerBackend.UnmarshallRoute(req.Route)
	if err != nil {
		return nil, err
	}

	return &rpcPaymentRequest{
		SendRequest: &lnrpc.SendRequest{
			PaymentHash:       req.PaymentHash,
			PaymentHashString: req.PaymentHashString,
		},
		route: route,
	}, nil
}

// rpcPaymentIntent is a small wrapper struct around the of values we can
// receive from a client over RPC if they wish to send a payment. We'll either
// extract these fields from a payment request (which may include routing
// hints), or we'll get a fully populated route from the user that we'll pass
// directly to the channel router for dispatching.
type rpcPaymentIntent struct {
	msat               lnwire.MilliSatoshi
	feeLimit           lnwire.MilliSatoshi
	cltvLimit          uint32
	dest               route.Vertex
	rHash              [32]byte
	cltvDelta          uint16
	routeHints         [][]zpay32.HopHint
	outgoingChannelIDs []uint64
	lastHop            *route.Vertex
	destFeatures       *lnwire.FeatureVector
	paymentAddr        *[32]byte
	payReq             []byte

	destCustomRecords record.CustomSet

	route *route.Route
}

// extractPaymentIntent attempts to parse the complete details required to
// dispatch a client from the information presented by an RPC client. There are
// three ways a client can specify their payment details: a payment request,
// via manual details, or via a complete route.
func (r *rpcServer) extractPaymentIntent(rpcPayReq *rpcPaymentRequest) (rpcPaymentIntent, er.R) {
	payIntent := rpcPaymentIntent{}

	// If a route was specified, then we can use that directly.
	if rpcPayReq.route != nil {
		// If the user is using the REST interface, then they'll be
		// passing the payment hash as a hex encoded string.
		if rpcPayReq.PaymentHashString != "" {
			paymentHash, err := util.DecodeHex(
				rpcPayReq.PaymentHashString,
			)
			if err != nil {
				return payIntent, err
			}

			copy(payIntent.rHash[:], paymentHash)
		} else {
			copy(payIntent.rHash[:], rpcPayReq.PaymentHash)
		}

		payIntent.route = rpcPayReq.route
		return payIntent, nil
	}

	// If there are no routes specified, pass along a outgoing channel
	// restriction if specified. The main server rpc does not support
	// multiple channel restrictions.
	if rpcPayReq.OutgoingChanId != 0 {
		payIntent.outgoingChannelIDs = []uint64{
			rpcPayReq.OutgoingChanId,
		}
	}

	// Pass along a last hop restriction if specified.
	if len(rpcPayReq.LastHopPubkey) > 0 {
		lastHop, err := route.NewVertexFromBytes(
			rpcPayReq.LastHopPubkey,
		)
		if err != nil {
			return payIntent, err
		}
		payIntent.lastHop = &lastHop
	}

	// Take the CLTV limit from the request if set, otherwise use the max.
	cltvLimit, err := routerrpc.ValidateCLTVLimit(
		rpcPayReq.CltvLimit, r.cfg.MaxOutgoingCltvExpiry,
	)
	if err != nil {
		return payIntent, err
	}
	payIntent.cltvLimit = cltvLimit

	customRecords := record.CustomSet(rpcPayReq.DestCustomRecords)
	if err := customRecords.Validate(); err != nil {
		return payIntent, err
	}
	payIntent.destCustomRecords = customRecords

	validateDest := func(dest route.Vertex) er.R {
		if rpcPayReq.AllowSelfPayment {
			return nil
		}

		if dest == r.selfNode {
			return er.New("self-payments not allowed")
		}

		return nil
	}

	// If the payment request field isn't blank, then the details of the
	// invoice are encoded entirely within the encoded payReq.  So we'll
	// attempt to decode it, populating the payment accordingly.
	if rpcPayReq.PaymentRequest != "" {
		payReq, err := zpay32.Decode(
			rpcPayReq.PaymentRequest, r.cfg.ActiveNetParams.Params,
		)
		if err != nil {
			return payIntent, err
		}

		// Next, we'll ensure that this payreq hasn't already expired.
		err = routerrpc.ValidatePayReqExpiry(payReq)
		if err != nil {
			return payIntent, err
		}

		// If the amount was not included in the invoice, then we let
		// the payee specify the amount of satoshis they wish to send.
		// We override the amount to pay with the amount provided from
		// the payment request.
		if payReq.MilliSat == nil {
			amt, err := lnrpc.UnmarshallAmt(
				rpcPayReq.Amt, rpcPayReq.AmtMsat,
			)
			if err != nil {
				return payIntent, err
			}
			if amt == 0 {
				return payIntent, er.New("amount must be " +
					"specified when paying a zero amount " +
					"invoice")
			}

			payIntent.msat = amt
		} else {
			payIntent.msat = *payReq.MilliSat
		}

		// Calculate the fee limit that should be used for this payment.
		payIntent.feeLimit = lnrpc.CalculateFeeLimit(
			rpcPayReq.FeeLimit, payIntent.msat,
		)

		copy(payIntent.rHash[:], payReq.PaymentHash[:])
		destKey := payReq.Destination.SerializeCompressed()
		copy(payIntent.dest[:], destKey)
		payIntent.cltvDelta = uint16(payReq.MinFinalCLTVExpiry())
		payIntent.routeHints = payReq.RouteHints
		payIntent.payReq = []byte(rpcPayReq.PaymentRequest)
		payIntent.destFeatures = payReq.Features
		payIntent.paymentAddr = payReq.PaymentAddr

		if err := validateDest(payIntent.dest); err != nil {
			return payIntent, err
		}

		return payIntent, nil
	}

	// At this point, a destination MUST be specified, so we'll convert it
	// into the proper representation now. The destination will either be
	// encoded as raw bytes, or via a hex string.
	var pubBytes []byte
	if len(rpcPayReq.Dest) != 0 {
		pubBytes = rpcPayReq.Dest
	} else {
		var err er.R
		pubBytes, err = util.DecodeHex(rpcPayReq.DestString)
		if err != nil {
			return payIntent, err
		}
	}
	if len(pubBytes) != 33 {
		return payIntent, er.New("invalid key length")
	}
	copy(payIntent.dest[:], pubBytes)

	if err := validateDest(payIntent.dest); err != nil {
		return payIntent, err
	}

	// Otherwise, If the payment request field was not specified
	// (and a custom route wasn't specified), construct the payment
	// from the other fields.
	payIntent.msat, err = lnrpc.UnmarshallAmt(
		rpcPayReq.Amt, rpcPayReq.AmtMsat,
	)
	if err != nil {
		return payIntent, err
	}

	// Calculate the fee limit that should be used for this payment.
	payIntent.feeLimit = lnrpc.CalculateFeeLimit(
		rpcPayReq.FeeLimit, payIntent.msat,
	)

	if rpcPayReq.FinalCltvDelta != 0 {
		payIntent.cltvDelta = uint16(rpcPayReq.FinalCltvDelta)
	} else {
		// If no final cltv delta is given, assume the default that we
		// use when creating an invoice. We do not assume the default of
		// 9 blocks that is defined in BOLT-11, because this is never
		// enough for other lnd nodes.
		payIntent.cltvDelta = uint16(r.cfg.Bitcoin.TimeLockDelta)
	}

	// If the user is manually specifying payment details, then the payment
	// hash may be encoded as a string.
	switch {
	case rpcPayReq.PaymentHashString != "":
		paymentHash, err := util.DecodeHex(
			rpcPayReq.PaymentHashString,
		)
		if err != nil {
			return payIntent, err
		}

		copy(payIntent.rHash[:], paymentHash)

	default:
		copy(payIntent.rHash[:], rpcPayReq.PaymentHash)
	}

	// Unmarshal any custom destination features.
	payIntent.destFeatures, err = routerrpc.UnmarshalFeatures(
		rpcPayReq.DestFeatures,
	)
	if err != nil {
		return payIntent, err
	}

	return payIntent, nil
}

type paymentIntentResponse struct {
	Route    *route.Route
	Preimage [32]byte
	Err      er.R
}

// dispatchPaymentIntent attempts to fully dispatch an RPC payment intent.
// We'll either pass the payment as a whole to the channel router, or give it a
// pre-built route. The first error this method returns denotes if we were
// unable to save the payment. The second error returned denotes if the payment
// didn't succeed.
func (r *rpcServer) dispatchPaymentIntent(
	payIntent *rpcPaymentIntent) (*paymentIntentResponse, er.R) {

	// Construct a payment request to send to the channel router. If the
	// payment is successful, the route chosen will be returned. Otherwise,
	// we'll get a non-nil error.
	var (
		preImage  [32]byte
		route     *route.Route
		routerErr er.R
	)

	// If a route was specified, then we'll pass the route directly to the
	// router, otherwise we'll create a payment session to execute it.
	if payIntent.route == nil {
		payment := &routing.LightningPayment{
			Target:             payIntent.dest,
			Amount:             payIntent.msat,
			FinalCLTVDelta:     payIntent.cltvDelta,
			FeeLimit:           payIntent.feeLimit,
			CltvLimit:          payIntent.cltvLimit,
			PaymentHash:        payIntent.rHash,
			RouteHints:         payIntent.routeHints,
			OutgoingChannelIDs: payIntent.outgoingChannelIDs,
			LastHop:            payIntent.lastHop,
			PaymentRequest:     payIntent.payReq,
			PayAttemptTimeout:  routing.DefaultPayAttemptTimeout,
			DestCustomRecords:  payIntent.destCustomRecords,
			DestFeatures:       payIntent.destFeatures,
			PaymentAddr:        payIntent.paymentAddr,

			// Don't enable multi-part payments on the main rpc.
			// Users need to use routerrpc for that.
			MaxParts: 1,
		}

		preImage, route, routerErr = r.server.chanRouter.SendPayment(
			payment,
		)
	} else {
		var attempt *channeldb.HTLCAttempt
		attempt, routerErr = r.server.chanRouter.SendToRoute(
			payIntent.rHash, payIntent.route,
		)

		if routerErr == nil {
			preImage = attempt.Settle.Preimage
		}

		route = payIntent.route
	}

	// If the route failed, then we'll return a nil save err, but a non-nil
	// routing err.
	if routerErr != nil {
		log.Warnf("Unable to send payment: %v", routerErr)

		return &paymentIntentResponse{
			Err: routerErr,
		}, nil
	}

	return &paymentIntentResponse{
		Route:    route,
		Preimage: preImage,
	}, nil
}

// sendPayment takes a paymentStream (a source of pre-built routes or payment
// requests) and continually attempt to dispatch payment requests written to
// the write end of the stream. Responses will also be streamed back to the
// client via the write end of the stream. This method is by both SendToRoute
// and SendPayment as the logic is virtually identical.
func (r *rpcServer) sendPayment(stream *paymentStream) er.R {
	payChan := make(chan *rpcPaymentIntent)
	errChan := make(chan er.R, 1)

	// We don't allow payments to be sent while the daemon itself is still
	// syncing as we may be trying to sent a payment over a "stale"
	// channel.
	if !r.server.Started() {
		return ErrServerNotActive.Default()
	}

	// TODO(roasbeef): check payment filter to see if already used?

	// In order to limit the level of concurrency and prevent a client from
	// attempting to OOM the server, we'll set up a semaphore to create an
	// upper ceiling on the number of outstanding payments.
	const numOutstandingPayments = 2000
	htlcSema := make(chan struct{}, numOutstandingPayments)
	for i := 0; i < numOutstandingPayments; i++ {
		htlcSema <- struct{}{}
	}

	// We keep track of the running goroutines and set up a quit signal we
	// can use to request them to exit if the method returns because of an
	// encountered error.
	var wg sync.WaitGroup
	reqQuit := make(chan struct{})
	defer close(reqQuit)

	// Launch a new goroutine to handle reading new payment requests from
	// the client. This way we can handle errors independently of blocking
	// and waiting for the next payment request to come through.
	// TODO(joostjager): Callers expect result to come in in the same order
	// as the request were sent, but this is far from guarantueed in the
	// code below.
	wg.Add(1)
	go func() {
		defer wg.Done()

		for {
			select {
			case <-reqQuit:
				return

			default:
				// Receive the next pending payment within the
				// stream sent by the client. If we read the
				// EOF sentinel, then the client has closed the
				// stream, and we can exit normally.
				nextPayment, err := stream.recv()
				if er.EOF.Is(err) {
					close(payChan)
					return
				} else if err != nil {
					log.Errorf("Failed receiving from "+
						"stream: %v", err)

					select {
					case errChan <- err:
					default:
					}
					return
				}

				// Populate the next payment, either from the
				// payment request, or from the explicitly set
				// fields. If the payment proto wasn't well
				// formed, then we'll send an error reply and
				// wait for the next payment.
				payIntent, err := r.extractPaymentIntent(
					nextPayment,
				)
				if err != nil {
					if err := stream.send(&lnrpc.SendResponse{
						PaymentError: err.Message(),
						PaymentHash:  payIntent.rHash[:],
					}); err != nil {
						log.Errorf("Failed "+
							"sending on "+
							"stream: %v", err)

						select {
						case errChan <- err:
						default:
						}
						return
					}
					continue
				}

				// If the payment was well formed, then we'll
				// send to the dispatch goroutine, or exit,
				// which ever comes first.
				select {
				case payChan <- &payIntent:
				case <-reqQuit:
					return
				}
			}
		}
	}()

sendLoop:
	for {
		select {

		// If we encounter and error either during sending or
		// receiving, we return directly, closing the stream.
		case err := <-errChan:
			return err

		case <-r.quit:
			return er.New("rpc server shutting down")

		case payIntent, ok := <-payChan:
			// If the receive loop is done, we break the send loop
			// and wait for the ongoing payments to finish before
			// exiting.
			if !ok {
				break sendLoop
			}

			// We launch a new goroutine to execute the current
			// payment so we can continue to serve requests while
			// this payment is being dispatched.
			wg.Add(1)
			go func() {
				defer wg.Done()

				// Attempt to grab a free semaphore slot, using
				// a defer to eventually release the slot
				// regardless of payment success.
				select {
				case <-htlcSema:
				case <-reqQuit:
					return
				}
				defer func() {
					htlcSema <- struct{}{}
				}()

				resp, saveErr := r.dispatchPaymentIntent(
					payIntent,
				)

				switch {
				// If we were unable to save the state of the
				// payment, then we'll return the error to the
				// user, and terminate.
				case saveErr != nil:
					log.Errorf("Failed dispatching "+
						"payment intent: %v", saveErr)

					select {
					case errChan <- saveErr:
					default:
					}
					return

				// If we receive payment error than, instead of
				// terminating the stream, send error response
				// to the user.
				case resp.Err != nil:
					err := stream.send(&lnrpc.SendResponse{
						PaymentError: resp.Err.Message(),
						PaymentHash:  payIntent.rHash[:],
					})
					if err != nil {
						log.Errorf("Failed "+
							"sending error "+
							"response: %v", err)

						select {
						case errChan <- err:
						default:
						}
					}
					return
				}

				backend := r.routerBackend
				marshalledRouted, err := backend.MarshallRoute(
					resp.Route,
				)
				if err != nil {
					errChan <- err
					return
				}

				err = stream.send(&lnrpc.SendResponse{
					PaymentHash:     payIntent.rHash[:],
					PaymentPreimage: resp.Preimage[:],
					PaymentRoute:    marshalledRouted,
				})
				if err != nil {
					log.Errorf("Failed sending "+
						"response: %v", err)

					select {
					case errChan <- err:
					default:
					}
					return
				}
			}()
		}
	}

	// Wait for all goroutines to finish before closing the stream.
	wg.Wait()
	return nil
}

// SendPaymentSync is the synchronous non-streaming version of SendPayment.
// This RPC is intended to be consumed by clients of the REST proxy.
// Additionally, this RPC expects the destination's public key and the payment
// hash (if any) to be encoded as hex strings.
func (r *rpcServer) SendPaymentSync(ctx context.Context,
	nextPayment *lnrpc.SendRequest) (*lnrpc.SendResponse, error) {

	res, err := r.sendPaymentSync(ctx, &rpcPaymentRequest{
		SendRequest: nextPayment,
	})
	return res, er.Native(err)
}

// SendToRouteSync is the synchronous non-streaming version of SendToRoute.
// This RPC is intended to be consumed by clients of the REST proxy.
// Additionally, this RPC expects the payment hash (if any) to be encoded as
// hex strings.
func (r *rpcServer) SendToRouteSync(ctx context.Context,
	req *lnrpc.SendToRouteRequest) (*lnrpc.SendResponse, error) {

	if req.Route == nil {
		return nil, er.Native(er.Errorf("unable to send, no routes provided"))
	}

	paymentRequest, err := r.unmarshallSendToRouteRequest(req)
	if err != nil {
		return nil, er.Native(err)
	}

	res, err := r.sendPaymentSync(ctx, paymentRequest)
	return res, er.Native(err)
}

// sendPaymentSync is the synchronous variant of sendPayment. It will block and
// wait until the payment has been fully completed.
func (r *rpcServer) sendPaymentSync(ctx context.Context,
	nextPayment *rpcPaymentRequest) (*lnrpc.SendResponse, er.R) {

	// We don't allow payments to be sent while the daemon itself is still
	// syncing as we may be trying to sent a payment over a "stale"
	// channel.
	if !r.server.Started() {
		return nil, ErrServerNotActive.Default()
	}

	// First we'll attempt to map the proto describing the next payment to
	// an intent that we can pass to local sub-systems.
	payIntent, err := r.extractPaymentIntent(nextPayment)
	if err != nil {
		return nil, err
	}

	// With the payment validated, we'll now attempt to dispatch the
	// payment.
	resp, saveErr := r.dispatchPaymentIntent(&payIntent)
	switch {
	case saveErr != nil:
		return nil, saveErr

	case resp.Err != nil:
		return &lnrpc.SendResponse{
			PaymentError: resp.Err.Message(),
			PaymentHash:  payIntent.rHash[:],
		}, nil
	}

	rpcRoute, err := r.routerBackend.MarshallRoute(resp.Route)
	if err != nil {
		return nil, err
	}

	return &lnrpc.SendResponse{
		PaymentHash:     payIntent.rHash[:],
		PaymentPreimage: resp.Preimage[:],
		PaymentRoute:    rpcRoute,
	}, nil
}

// AddInvoice attempts to add a new invoice to the invoice database. Any
// duplicated invoices are rejected, therefore all invoices *must* have a
// unique payment preimage.
func (r *rpcServer) AddInvoice(ctx context.Context,
	invoice *lnrpc.Invoice) (*lnrpc.AddInvoiceResponse, error) {
	x, e := r.AddInvoice0(ctx, invoice)
	return x, er.Native(e)
}
func (r *rpcServer) AddInvoice0(ctx context.Context,
	invoice *lnrpc.Invoice) (*lnrpc.AddInvoiceResponse, er.R) {

	defaultDelta := r.cfg.Bitcoin.TimeLockDelta
	if r.cfg.registeredChains.PrimaryChain() == chainreg.LitecoinChain {
		defaultDelta = r.cfg.Litecoin.TimeLockDelta
	}

	addInvoiceCfg := &invoicesrpc.AddInvoiceConfig{
		AddInvoice:        r.server.invoices.AddInvoice,
		IsChannelActive:   r.server.htlcSwitch.HasActiveLink,
		ChainParams:       r.cfg.ActiveNetParams.Params,
		NodeSigner:        r.server.nodeSigner,
		DefaultCLTVExpiry: defaultDelta,
		ChanDB:            r.server.remoteChanDB,
		Graph:             r.server.localChanDB.ChannelGraph(),
		GenInvoiceFeatures: func() *lnwire.FeatureVector {
			return r.server.featureMgr.Get(feature.SetInvoice)
		},
	}

	value, err := lnrpc.UnmarshallAmt(invoice.Value, invoice.ValueMsat)
	if err != nil {
		return nil, err
	}

	// Convert the passed routing hints to the required format.
	routeHints, err := invoicesrpc.CreateZpay32HopHints(invoice.RouteHints)
	if err != nil {
		return nil, err
	}
	addInvoiceData := &invoicesrpc.AddInvoiceData{
		Memo:            invoice.Memo,
		Value:           value,
		DescriptionHash: invoice.DescriptionHash,
		Expiry:          invoice.Expiry,
		FallbackAddr:    invoice.FallbackAddr,
		CltvExpiry:      invoice.CltvExpiry,
		Private:         invoice.Private,
		RouteHints:      routeHints,
	}

	if invoice.RPreimage != nil {
		preimage, err := lntypes.MakePreimage(invoice.RPreimage)
		if err != nil {
			return nil, err
		}
		addInvoiceData.Preimage = &preimage
	}

	hash, dbInvoice, err := invoicesrpc.AddInvoice(
		ctx, addInvoiceCfg, addInvoiceData,
	)
	if err != nil {
		return nil, err
	}

	return &lnrpc.AddInvoiceResponse{
		AddIndex:       dbInvoice.AddIndex,
		PaymentRequest: string(dbInvoice.PaymentRequest),
		RHash:          hash[:],
	}, nil
}

// LookupInvoice attempts to look up an invoice according to its payment hash.
// The passed payment hash *must* be exactly 32 bytes, if not an error is
// returned.
func (r *rpcServer) LookupInvoice(ctx context.Context,
	req *lnrpc.PaymentHash) (*lnrpc.Invoice, error) {

	var (
		payHash [32]byte
		rHash   []byte
		err     er.R
	)

	// If the RHash as a raw string was provided, then decode that and use
	// that directly. Otherwise, we use the raw bytes provided.
	if req.RHashStr != "" {
		rHash, err = util.DecodeHex(req.RHashStr)
		if err != nil {
			return nil, er.Native(err)
		}
	} else {
		rHash = req.RHash
	}

	// Ensure that the payment hash is *exactly* 32-bytes.
	if len(rHash) != 0 && len(rHash) != 32 {
		return nil, er.Native(er.Errorf("payment hash must be exactly "+
			"32 bytes, is instead %v", len(rHash)))
	}
	copy(payHash[:], rHash)

	log.Tracef("[lookupinvoice] searching for invoice %x", payHash[:])

	invoice, err := r.server.invoices.LookupInvoice(payHash)
	if err != nil {
		return nil, er.Native(err)
	}

	log.Tracef("[lookupinvoice] located invoice %v",
		log.C(func() string {
			return spew.Sdump(invoice)
		}))

	rpcInvoice, err := invoicesrpc.CreateRPCInvoice(
		&invoice, r.cfg.ActiveNetParams.Params,
	)
	if err != nil {
		return nil, er.Native(err)
	}

	return rpcInvoice, nil
}

// ListInvoices returns a list of all the invoices currently stored within the
// database. Any active debug invoices are ignored.
func (r *rpcServer) ListInvoices(ctx context.Context,
	req *lnrpc.ListInvoiceRequest) (*lnrpc.ListInvoiceResponse, error) {

	// If the number of invoices was not specified, then we'll default to
	// returning the latest 100 invoices.
	if req.NumMaxInvoices == 0 {
		req.NumMaxInvoices = 100
	}

	// Next, we'll map the proto request into a format that is understood by
	// the database.
	q := channeldb.InvoiceQuery{
		IndexOffset:    req.IndexOffset,
		NumMaxInvoices: req.NumMaxInvoices,
		PendingOnly:    req.PendingOnly,
		Reversed:       req.Reversed,
	}
	invoiceSlice, err := r.server.remoteChanDB.QueryInvoices(q)
	if err != nil {
		return nil, er.Native(er.Errorf("unable to query invoices: %v", err))
	}

	// Before returning the response, we'll need to convert each invoice
	// into it's proto representation.
	resp := &lnrpc.ListInvoiceResponse{
		Invoices:         make([]*lnrpc.Invoice, len(invoiceSlice.Invoices)),
		FirstIndexOffset: invoiceSlice.FirstIndexOffset,
		LastIndexOffset:  invoiceSlice.LastIndexOffset,
	}
	for i, invoice := range invoiceSlice.Invoices {
		invoice := invoice
		resp.Invoices[i], err = invoicesrpc.CreateRPCInvoice(
			&invoice, r.cfg.ActiveNetParams.Params,
		)
		if err != nil {
			return nil, er.Native(err)
		}
	}

	return resp, nil
}

// SubscribeInvoices returns a uni-directional stream (server -> client) for
// notifying the client of newly added/settled invoices.
func (r *rpcServer) SubscribeInvoices(req *lnrpc.InvoiceSubscription,
	updateStream lnrpc.Lightning_SubscribeInvoicesServer) error {

	invoiceClient, err := r.server.invoices.SubscribeNotifications(
		req.AddIndex, req.SettleIndex,
	)
	if err != nil {
		return er.Native(err)
	}
	defer invoiceClient.Cancel()

	for {
		select {
		case newInvoice := <-invoiceClient.NewInvoices:
			rpcInvoice, err := invoicesrpc.CreateRPCInvoice(
				newInvoice, r.cfg.ActiveNetParams.Params,
			)
			if err != nil {
				return er.Native(err)
			}

			if err := updateStream.Send(rpcInvoice); err != nil {
				return er.Native(er.E(err))
			}

		case settledInvoice := <-invoiceClient.SettledInvoices:
			rpcInvoice, err := invoicesrpc.CreateRPCInvoice(
				settledInvoice, r.cfg.ActiveNetParams.Params,
			)
			if err != nil {
				return er.Native(err)
			}

			if err := updateStream.Send(rpcInvoice); err != nil {
				return er.Native(er.E(err))
			}

		case <-r.quit:
			return nil
		}
	}
}

// SubscribeTransactions creates a uni-directional stream (server -> client) in
// which any newly discovered transactions relevant to the wallet are sent
// over.
func (r *rpcServer) SubscribeTransactions(req *lnrpc.GetTransactionsRequest,
	updateStream lnrpc.Lightning_SubscribeTransactionsServer) error {

	txClient, err := r.server.cc.Wallet.SubscribeTransactions()
	if err != nil {
		return er.Native(err)
	}
	defer txClient.Cancel()

	for {
		select {
		case tx := <-txClient.ConfirmedTransactions():
			destAddresses := make([]string, 0, len(tx.DestAddresses))
			for _, destAddress := range tx.DestAddresses {
				destAddresses = append(destAddresses, destAddress.EncodeAddress())
			}
			detail := &lnrpc.Transaction{
				TxHash:           tx.Hash.String(),
				Amount:           int64(tx.Value),
				NumConfirmations: tx.NumConfirmations,
				BlockHash:        tx.BlockHash.String(),
				BlockHeight:      tx.BlockHeight,
				TimeStamp:        tx.Timestamp,
				TotalFees:        tx.TotalFees,
				DestAddresses:    destAddresses,
				RawTxHex:         tx.RawTx,
			}
			if err := updateStream.Send(detail); err != nil {
				return err
			}

		case tx := <-txClient.UnconfirmedTransactions():
			var destAddresses []string
			for _, destAddress := range tx.DestAddresses {
				destAddresses = append(destAddresses, destAddress.EncodeAddress())
			}
			detail := &lnrpc.Transaction{
				TxHash:        tx.Hash.String(),
				Amount:        int64(tx.Value),
				TimeStamp:     tx.Timestamp,
				TotalFees:     tx.TotalFees,
				DestAddresses: destAddresses,
				RawTxHex:      tx.RawTx,
			}
			if err := updateStream.Send(detail); err != nil {
				return err
			}

		case <-r.quit:
			return nil
		}
	}
}

// GetTransactions returns a list of describing all the known transactions
// relevant to the wallet.
func (r *rpcServer) GetTransactions(ctx context.Context,
	req *lnrpc.GetTransactionsRequest) (*lnrpc.TransactionDetails, error) {

	// To remain backwards compatible with the old api, default to the
	// special case end height which will return transactions from the start
	// height until the chain tip, including unconfirmed transactions.
	var endHeight = btcwallet.UnconfirmedHeight

	// If the user has provided an end height, we overwrite our default.
	if req.EndHeight != 0 {
		endHeight = req.EndHeight
	}

	var limit int32 = 0
	// If the user has provided a limit, we overwrite our default.
	if req.TxnsLimit != 0 {
		limit = req.TxnsLimit
	}
	var skip int32 = 0
	// If the user has provided a skip, we overwrite our default.
	if req.TxnsSkip != 0 {
		skip = req.TxnsSkip
	}
	//coinbaseExclude is default
	var coinbase int32 = 2
	// If the user has provided coinbase, we overwrite our default.
	if req.Coinbase != 0 {
		coinbase = req.Coinbase
	}

	transactions, err := r.server.cc.Wallet.ListTransactionDetails(
		req.StartHeight, endHeight, skip, limit, coinbase)
	if err != nil {
		return nil, er.Native(err)
	}

	return lnrpc.RPCTransactionDetails(transactions), nil
}

func (r *rpcServer) DescribeGraph(ctx context.Context,
	req *lnrpc.ChannelGraphRequest) (*lnrpc.ChannelGraph, error) {
	res, err := r.DescribeGraph0(ctx, req)
	return res, er.Native(err)
}

// DescribeGraph returns a description of the latest graph state from the PoV
// of the node. The graph information is partitioned into two components: all
// the nodes/vertexes, and all the edges that connect the vertexes themselves.
// As this is a directed graph, the edges also contain the node directional
// specific routing policy which includes: the time lock delta, fee
// information, etc.
func (r *rpcServer) DescribeGraph0(ctx context.Context,
	req *lnrpc.ChannelGraphRequest) (*lnrpc.ChannelGraph, er.R) {

	resp := &lnrpc.ChannelGraph{}
	includeUnannounced := req.IncludeUnannounced

	// Obtain the pointer to the global singleton channel graph, this will
	// provide a consistent view of the graph due to bolt db's
	// transactional model.
	graph := r.server.localChanDB.ChannelGraph()

	// First iterate through all the known nodes (connected or unconnected
	// within the graph), collating their current state into the RPC
	// response.
	err := graph.ForEachNode(func(_ kvdb.RTx, node *channeldb.LightningNode) er.R {
		nodeAddrs := make([]*lnrpc.NodeAddress, 0)
		for _, addr := range node.Addresses {
			nodeAddr := &lnrpc.NodeAddress{
				Network: addr.Network(),
				Addr:    addr.String(),
			}
			nodeAddrs = append(nodeAddrs, nodeAddr)
		}

		lnNode := &lnrpc.LightningNode{
			LastUpdate: uint32(node.LastUpdate.Unix()),
			PubKey:     hex.EncodeToString(node.PubKeyBytes[:]),
			Addresses:  nodeAddrs,
			Alias:      node.Alias,
			Color:      routing.EncodeHexColor(node.Color),
			Features:   invoicesrpc.CreateRPCFeatures(node.Features),
		}

		resp.Nodes = append(resp.Nodes, lnNode)

		return nil
	})
	if err != nil {
		return nil, err
	}

	// Next, for each active channel we know of within the graph, create a
	// similar response which details both the edge information as well as
	// the routing policies of th nodes connecting the two edges.
	err = graph.ForEachChannel(func(edgeInfo *channeldb.ChannelEdgeInfo,
		c1, c2 *channeldb.ChannelEdgePolicy) er.R {

		// Do not include unannounced channels unless specifically
		// requested. Unannounced channels include both private channels as
		// well as public channels whose authentication proof were not
		// confirmed yet, hence were not announced.
		if !includeUnannounced && edgeInfo.AuthProof == nil {
			return nil
		}

		edge := marshalDbEdge(edgeInfo, c1, c2)
		resp.Edges = append(resp.Edges, edge)

		return nil
	})
	if err != nil && !channeldb.ErrGraphNoEdgesFound.Is(err) {
		return nil, err
	}

	return resp, nil
}

func marshalDbEdge(edgeInfo *channeldb.ChannelEdgeInfo,
	c1, c2 *channeldb.ChannelEdgePolicy) *lnrpc.ChannelEdge {

	// Order the edges by increasing pubkey.
	if bytes.Compare(edgeInfo.NodeKey2Bytes[:],
		edgeInfo.NodeKey1Bytes[:]) < 0 {

		c2, c1 = c1, c2
	}

	var lastUpdate int64
	if c1 != nil {
		lastUpdate = c1.LastUpdate.Unix()
	}
	if c2 != nil && c2.LastUpdate.Unix() > lastUpdate {
		lastUpdate = c2.LastUpdate.Unix()
	}

	edge := &lnrpc.ChannelEdge{
		ChannelId: edgeInfo.ChannelID,
		ChanPoint: edgeInfo.ChannelPoint.String(),
		// TODO(roasbeef): update should be on edge info itself
		LastUpdate: uint32(lastUpdate),
		Node1Pub:   edgeInfo.NodeKey1Bytes[:],
		Node2Pub:   edgeInfo.NodeKey2Bytes[:],
		Capacity:   int64(edgeInfo.Capacity),
	}

	if c1 != nil {
		edge.Node1Policy = &lnrpc.RoutingPolicy{
			TimeLockDelta:    uint32(c1.TimeLockDelta),
			MinHtlc:          int64(c1.MinHTLC),
			MaxHtlcMsat:      uint64(c1.MaxHTLC),
			FeeBaseMsat:      int64(c1.FeeBaseMSat),
			FeeRateMilliMsat: int64(c1.FeeProportionalMillionths),
			Disabled:         c1.ChannelFlags&lnwire.ChanUpdateDisabled != 0,
			LastUpdate:       uint32(c1.LastUpdate.Unix()),
		}
	}

	if c2 != nil {
		edge.Node2Policy = &lnrpc.RoutingPolicy{
			TimeLockDelta:    uint32(c2.TimeLockDelta),
			MinHtlc:          int64(c2.MinHTLC),
			MaxHtlcMsat:      uint64(c2.MaxHTLC),
			FeeBaseMsat:      int64(c2.FeeBaseMSat),
			FeeRateMilliMsat: int64(c2.FeeProportionalMillionths),
			Disabled:         c2.ChannelFlags&lnwire.ChanUpdateDisabled != 0,
			LastUpdate:       uint32(c2.LastUpdate.Unix()),
		}
	}

	return edge
}

// GetNodeMetrics returns all available node metrics calculated from the
// current channel graph.
func (r *rpcServer) GetNodeMetrics(ctx context.Context,
	req *lnrpc.NodeMetricsRequest) (*lnrpc.NodeMetricsResponse, error) {

	// Get requested metric types.
	getCentrality := false
	for _, t := range req.Types {
		if t == lnrpc.NodeMetricType_BETWEENNESS_CENTRALITY {
			getCentrality = true
		}
	}

	// Only centrality can be requested for now.
	if !getCentrality {
		return nil, nil
	}

	resp := &lnrpc.NodeMetricsResponse{
		BetweennessCentrality: make(map[string]*lnrpc.FloatMetric),
	}

	// Obtain the pointer to the global singleton channel graph, this will
	// provide a consistent view of the graph due to bolt db's
	// transactional model.
	graph := r.server.localChanDB.ChannelGraph()

	// Calculate betweenness centrality if requested. Note that depending on the
	// graph size, this may take up to a few minutes.
	channelGraph := autopilot.ChannelGraphFromDatabase(graph)
	centralityMetric, err := autopilot.NewBetweennessCentralityMetric(
		runtime.NumCPU(),
	)
	if err != nil {
		return nil, er.Native(err)
	}
	if err := centralityMetric.Refresh(channelGraph); err != nil {
		return nil, er.Native(err)
	}

	// Fill normalized and non normalized centrality.
	centrality := centralityMetric.GetMetric(true)
	for nodeID, val := range centrality {
		resp.BetweennessCentrality[hex.EncodeToString(nodeID[:])] =
			&lnrpc.FloatMetric{
				NormalizedValue: val,
			}
	}

	centrality = centralityMetric.GetMetric(false)
	for nodeID, val := range centrality {
		resp.BetweennessCentrality[hex.EncodeToString(nodeID[:])].Value = val
	}

	return resp, nil
}

// GetChanInfo returns the latest authenticated network announcement for the
// given channel identified by its channel ID: an 8-byte integer which uniquely
// identifies the location of transaction's funding output within the block
// chain.
func (r *rpcServer) GetChanInfo(ctx context.Context,
	in *lnrpc.ChanInfoRequest) (*lnrpc.ChannelEdge, error) {

	graph := r.server.localChanDB.ChannelGraph()

	edgeInfo, edge1, edge2, err := graph.FetchChannelEdgesByID(in.ChanId)
	if err != nil {
		return nil, er.Native(err)
	}

	// Convert the database's edge format into the network/RPC edge format
	// which couples the edge itself along with the directional node
	// routing policies of each node involved within the channel.
	channelEdge := marshalDbEdge(edgeInfo, edge1, edge2)

	return channelEdge, nil
}

// GetNodeInfo returns the latest advertised and aggregate authenticated
// channel information for the specified node identified by its public key.
func (r *rpcServer) GetNodeInfo(ctx context.Context,
	in *lnrpc.NodeInfoRequest) (*lnrpc.NodeInfo, error) {

	graph := r.server.localChanDB.ChannelGraph()

	// First, parse the hex-encoded public key into a full in-memory public
	// key object we can work with for querying.
	pubKey, err := route.NewVertexFromStr(in.PubKey)
	if err != nil {
		return nil, er.Native(err)
	}

	// With the public key decoded, attempt to fetch the node corresponding
	// to this public key. If the node cannot be found, then an error will
	// be returned.
	node, err := graph.FetchLightningNode(nil, pubKey)
	if err != nil {
		return nil, er.Native(err)
	}

	// With the node obtained, we'll now iterate through all its out going
	// edges to gather some basic statistics about its out going channels.
	var (
		numChannels   uint32
		totalCapacity btcutil.Amount
		channels      []*lnrpc.ChannelEdge
	)

	if err := node.ForEachChannel(nil, func(_ kvdb.RTx,
		edge *channeldb.ChannelEdgeInfo,
		c1, c2 *channeldb.ChannelEdgePolicy) er.R {

		numChannels++
		totalCapacity += edge.Capacity

		// Only populate the node's channels if the user requested them.
		if in.IncludeChannels {
			// Do not include unannounced channels - private
			// channels or public channels whose authentication
			// proof were not confirmed yet.
			if edge.AuthProof == nil {
				return nil
			}

			// Convert the database's edge format into the
			// network/RPC edge format.
			channelEdge := marshalDbEdge(edge, c1, c2)
			channels = append(channels, channelEdge)
		}

		return nil
	}); err != nil {
		return nil, er.Native(err)
	}

	nodeAddrs := make([]*lnrpc.NodeAddress, 0)
	for _, addr := range node.Addresses {
		nodeAddr := &lnrpc.NodeAddress{
			Network: addr.Network(),
			Addr:    addr.String(),
		}
		nodeAddrs = append(nodeAddrs, nodeAddr)
	}

	features := invoicesrpc.CreateRPCFeatures(node.Features)

	return &lnrpc.NodeInfo{
		Node: &lnrpc.LightningNode{
			LastUpdate: uint32(node.LastUpdate.Unix()),
			PubKey:     in.PubKey,
			Addresses:  nodeAddrs,
			Alias:      node.Alias,
			Color:      routing.EncodeHexColor(node.Color),
			Features:   features,
		},
		NumChannels:   numChannels,
		TotalCapacity: int64(totalCapacity),
		Channels:      channels,
	}, nil
}

// QueryRoutes attempts to query the daemons' Channel Router for a possible
// route to a target destination capable of carrying a specific amount of
// satoshis within the route's flow. The retuned route contains the full
// details required to craft and send an HTLC, also including the necessary
// information that should be present within the Sphinx packet encapsulated
// within the HTLC.
//
// TODO(roasbeef): should return a slice of routes in reality
//  * create separate PR to send based on well formatted route
func (r *rpcServer) QueryRoutes(ctx context.Context,
	in *lnrpc.QueryRoutesRequest) (*lnrpc.QueryRoutesResponse, error) {
	res, err := r.routerBackend.QueryRoutes(ctx, in)
	return res, er.Native(err)
}

func (r *rpcServer) GetNetworkInfo(ctx context.Context,
	_ *lnrpc.NetworkInfoRequest) (*lnrpc.NetworkInfo, error) {
	res, err := r.GetNetworkInfo0(ctx, nil)
	return res, er.Native(err)
}

// GetNetworkInfo returns some basic stats about the known channel graph from
// the PoV of the node.
func (r *rpcServer) GetNetworkInfo0(ctx context.Context,
	_ *lnrpc.NetworkInfoRequest) (*lnrpc.NetworkInfo, er.R) {

	graph := r.server.localChanDB.ChannelGraph()

	var (
		numNodes             uint32
		numChannels          uint32
		maxChanOut           uint32
		totalNetworkCapacity btcutil.Amount
		minChannelSize       btcutil.Amount = math.MaxInt64
		maxChannelSize       btcutil.Amount
		medianChanSize       btcutil.Amount
	)

	// We'll use this map to de-duplicate channels during our traversal.
	// This is needed since channels are directional, so there will be two
	// edges for each channel within the graph.
	seenChans := make(map[uint64]struct{})

	// We also keep a list of all encountered capacities, in order to
	// calculate the median channel size.
	var allChans []btcutil.Amount

	// We'll run through all the known nodes in the within our view of the
	// network, tallying up the total number of nodes, and also gathering
	// each node so we can measure the graph diameter and degree stats
	// below.
	if err := graph.ForEachNode(func(tx kvdb.RTx, node *channeldb.LightningNode) er.R {
		// Increment the total number of nodes with each iteration.
		numNodes++

		// For each channel we'll compute the out degree of each node,
		// and also update our running tallies of the min/max channel
		// capacity, as well as the total channel capacity. We pass
		// through the db transaction from the outer view so we can
		// re-use it within this inner view.
		var outDegree uint32
		if err := node.ForEachChannel(tx, func(_ kvdb.RTx,
			edge *channeldb.ChannelEdgeInfo, _, _ *channeldb.ChannelEdgePolicy) er.R {

			// Bump up the out degree for this node for each
			// channel encountered.
			outDegree++

			// If we've already seen this channel, then we'll
			// return early to ensure that we don't double-count
			// stats.
			if _, ok := seenChans[edge.ChannelID]; ok {
				return nil
			}

			// Compare the capacity of this channel against the
			// running min/max to see if we should update the
			// extrema.
			chanCapacity := edge.Capacity
			if chanCapacity < minChannelSize {
				minChannelSize = chanCapacity
			}
			if chanCapacity > maxChannelSize {
				maxChannelSize = chanCapacity
			}

			// Accumulate the total capacity of this channel to the
			// network wide-capacity.
			totalNetworkCapacity += chanCapacity

			numChannels++

			seenChans[edge.ChannelID] = struct{}{}
			allChans = append(allChans, edge.Capacity)
			return nil
		}); err != nil {
			return err
		}

		// Finally, if the out degree of this node is greater than what
		// we've seen so far, update the maxChanOut variable.
		if outDegree > maxChanOut {
			maxChanOut = outDegree
		}

		return nil
	}); err != nil {
		return nil, err
	}

	// Query the graph for the current number of zombie channels.
	numZombies, err := graph.NumZombies()
	if err != nil {
		return nil, err
	}

	// Find the median.
	medianChanSize = autopilot.Median(allChans)

	// If we don't have any channels, then reset the minChannelSize to zero
	// to avoid outputting NaN in encoded JSON.
	if numChannels == 0 {
		minChannelSize = 0
	}

	// TODO(roasbeef): graph diameter

	// TODO(roasbeef): also add oldest channel?
	netInfo := &lnrpc.NetworkInfo{
		MaxOutDegree:         maxChanOut,
		AvgOutDegree:         float64(2*numChannels) / float64(numNodes),
		NumNodes:             numNodes,
		NumChannels:          numChannels,
		TotalNetworkCapacity: int64(totalNetworkCapacity),
		AvgChannelSize:       float64(totalNetworkCapacity) / float64(numChannels),

		MinChannelSize:       int64(minChannelSize),
		MaxChannelSize:       int64(maxChannelSize),
		MedianChannelSizeSat: int64(medianChanSize),
		NumZombieChans:       numZombies,
	}

	// Similarly, if we don't have any channels, then we'll also set the
	// average channel size to zero in order to avoid weird JSON encoding
	// outputs.
	if numChannels == 0 {
		netInfo.AvgChannelSize = 0
	}

	return netInfo, nil
}

// StopDaemon will send a shutdown request to the interrupt handler, triggering
// a graceful shutdown of the daemon.
func (r *rpcServer) StopDaemon(ctx context.Context,
	_ *lnrpc.StopRequest) (*lnrpc.StopResponse, error) {

	os.Exit(0)

	return &lnrpc.StopResponse{}, nil
}

// SubscribeChannelGraph launches a streaming RPC that allows the caller to
// receive notifications upon any changes the channel graph topology from the
// review of the responding node. Events notified include: new nodes coming
// online, nodes updating their authenticated attributes, new channels being
// advertised, updates in the routing policy for a directional channel edge,
// and finally when prior channels are closed on-chain.
func (r *rpcServer) SubscribeChannelGraph(req *lnrpc.GraphTopologySubscription,
	updateStream lnrpc.Lightning_SubscribeChannelGraphServer) error {

	// First, we start by subscribing to a new intent to receive
	// notifications from the channel router.
	client, err := r.server.chanRouter.SubscribeTopology()
	if err != nil {
		return er.Native(err)
	}

	// Ensure that the resources for the topology update client is cleaned
	// up once either the server, or client exists.
	defer client.Cancel()

	for {
		select {

		// A new update has been sent by the channel router, we'll
		// marshal it into the form expected by the gRPC client, then
		// send it off.
		case topChange, ok := <-client.TopologyChanges:
			// If the second value from the channel read is nil,
			// then this means that the channel router is exiting
			// or the notification client was canceled. So we'll
			// exit early.
			if !ok {
				return er.Native(er.New("server shutting down"))
			}

			// Convert the struct from the channel router into the
			// form expected by the gRPC service then send it off
			// to the client.
			graphUpdate := marshallTopologyChange(topChange)
			if err := updateStream.Send(graphUpdate); err != nil {
				return er.Native(er.E(err))
			}

		// The server is quitting, so we'll exit immediately. Returning
		// nil will close the clients read end of the stream.
		case <-r.quit:
			return nil
		}
	}
}

// marshallTopologyChange performs a mapping from the topology change struct
// returned by the router to the form of notifications expected by the current
// gRPC service.
func marshallTopologyChange(topChange *routing.TopologyChange) *lnrpc.GraphTopologyUpdate {

	// encodeKey is a simple helper function that converts a live public
	// key into a hex-encoded version of the compressed serialization for
	// the public key.
	encodeKey := func(k *btcec.PublicKey) string {
		return hex.EncodeToString(k.SerializeCompressed())
	}

	nodeUpdates := make([]*lnrpc.NodeUpdate, len(topChange.NodeUpdates))
	for i, nodeUpdate := range topChange.NodeUpdates {
		addrs := make([]string, len(nodeUpdate.Addresses))
		for i, addr := range nodeUpdate.Addresses {
			addrs[i] = addr.String()
		}

		nodeUpdates[i] = &lnrpc.NodeUpdate{
			Addresses:      addrs,
			IdentityKey:    encodeKey(nodeUpdate.IdentityKey),
			GlobalFeatures: nodeUpdate.GlobalFeatures,
			Alias:          nodeUpdate.Alias,
			Color:          nodeUpdate.Color,
		}
	}

	channelUpdates := make([]*lnrpc.ChannelEdgeUpdate, len(topChange.ChannelEdgeUpdates))
	for i, channelUpdate := range topChange.ChannelEdgeUpdates {
		channelUpdates[i] = &lnrpc.ChannelEdgeUpdate{
			ChanId: channelUpdate.ChanID,
			ChanPoint: &lnrpc.ChannelPoint{
				FundingTxid: &lnrpc.ChannelPoint_FundingTxidBytes{
					FundingTxidBytes: channelUpdate.ChanPoint.Hash[:],
				},
				OutputIndex: channelUpdate.ChanPoint.Index,
			},
			Capacity: int64(channelUpdate.Capacity),
			RoutingPolicy: &lnrpc.RoutingPolicy{
				TimeLockDelta:    uint32(channelUpdate.TimeLockDelta),
				MinHtlc:          int64(channelUpdate.MinHTLC),
				MaxHtlcMsat:      uint64(channelUpdate.MaxHTLC),
				FeeBaseMsat:      int64(channelUpdate.BaseFee),
				FeeRateMilliMsat: int64(channelUpdate.FeeRate),
				Disabled:         channelUpdate.Disabled,
			},
			AdvertisingNode: encodeKey(channelUpdate.AdvertisingNode),
			ConnectingNode:  encodeKey(channelUpdate.ConnectingNode),
		}
	}

	closedChans := make([]*lnrpc.ClosedChannelUpdate, len(topChange.ClosedChannels))
	for i, closedChan := range topChange.ClosedChannels {
		closedChans[i] = &lnrpc.ClosedChannelUpdate{
			ChanId:       closedChan.ChanID,
			Capacity:     int64(closedChan.Capacity),
			ClosedHeight: closedChan.ClosedHeight,
			ChanPoint: &lnrpc.ChannelPoint{
				FundingTxid: &lnrpc.ChannelPoint_FundingTxidBytes{
					FundingTxidBytes: closedChan.ChanPoint.Hash[:],
				},
				OutputIndex: closedChan.ChanPoint.Index,
			},
		}
	}

	return &lnrpc.GraphTopologyUpdate{
		NodeUpdates:    nodeUpdates,
		ChannelUpdates: channelUpdates,
		ClosedChans:    closedChans,
	}
}

// ListPayments returns a list of outgoing payments determined by a paginated
// database query.
func (r *rpcServer) ListPayments(ctx context.Context,
	req *lnrpc.ListPaymentsRequest) (*lnrpc.ListPaymentsResponse, error) {

	log.Debugf("[ListPayments]")

	query := channeldb.PaymentsQuery{
		IndexOffset:       req.IndexOffset,
		MaxPayments:       req.MaxPayments,
		Reversed:          req.Reversed,
		IncludeIncomplete: req.IncludeIncomplete,
	}

	// If the maximum number of payments wasn't specified, then we'll
	// default to return the maximal number of payments representable.
	if req.MaxPayments == 0 {
		query.MaxPayments = math.MaxUint64
	}

	paymentsQuerySlice, err := r.server.remoteChanDB.QueryPayments(query)
	if err != nil {
		return nil, er.Native(err)
	}

	paymentsResp := &lnrpc.ListPaymentsResponse{
		LastIndexOffset:  paymentsQuerySlice.LastIndexOffset,
		FirstIndexOffset: paymentsQuerySlice.FirstIndexOffset,
	}

	for _, payment := range paymentsQuerySlice.Payments {
		payment := payment

		rpcPayment, err := r.routerBackend.MarshallPayment(payment)
		if err != nil {
			return nil, er.Native(err)
		}

		paymentsResp.Payments = append(
			paymentsResp.Payments, rpcPayment,
		)
	}

	return paymentsResp, nil
}

// DeleteAllPayments deletes all outgoing payments from DB.
func (r *rpcServer) DeleteAllPayments(ctx context.Context,
	_ *lnrpc.DeleteAllPaymentsRequest) (*lnrpc.DeleteAllPaymentsResponse, error) {

	log.Debugf("[DeleteAllPayments]")

	if err := r.server.remoteChanDB.DeletePayments(); err != nil {
		return nil, er.Native(err)
	}

	return &lnrpc.DeleteAllPaymentsResponse{}, nil
}

// DebugLevel allows a caller to programmatically set the logging verbosity of
// lnd. The logging can be targeted according to a coarse daemon-wide logging
// level, or in a granular fashion to specify the logging for a target
// sub-system.
func (r *rpcServer) DebugLevel(ctx context.Context,
	req *lnrpc.DebugLevelRequest) (*lnrpc.DebugLevelResponse, error) {

	log.Infof("[debuglevel] changing debug level to: %v", req.LevelSpec)

	// Otherwise, we'll attempt to set the logging level using the
	// specified level spec.
	err := log.SetLogLevels(req.LevelSpec)
	if err != nil {
		return nil, er.Native(err)
	}

	return &lnrpc.DebugLevelResponse{}, nil
}

// DecodePayReq takes an encoded payment request string and attempts to decode
// it, returning a full description of the conditions encoded within the
// payment request.
func (r *rpcServer) DecodePayReq(ctx context.Context,
	req *lnrpc.PayReqString) (*lnrpc.PayReq, error) {

	log.Tracef("[decodepayreq] decoding: %v", req.PayReq)

	// Fist we'll attempt to decode the payment request string, if the
	// request is invalid or the checksum doesn't match, then we'll exit
	// here with an error.
	payReq, err := zpay32.Decode(req.PayReq, r.cfg.ActiveNetParams.Params)
	if err != nil {
		return nil, er.Native(err)
	}

	// Let the fields default to empty strings.
	desc := ""
	if payReq.Description != nil {
		desc = *payReq.Description
	}

	descHash := []byte("")
	if payReq.DescriptionHash != nil {
		descHash = payReq.DescriptionHash[:]
	}

	fallbackAddr := ""
	if payReq.FallbackAddr != nil {
		fallbackAddr = payReq.FallbackAddr.String()
	}

	// Expiry time will default to 3600 seconds if not specified
	// explicitly.
	expiry := int64(payReq.Expiry().Seconds())

	// Convert between the `lnrpc` and `routing` types.
	routeHints := invoicesrpc.CreateRPCRouteHints(payReq.RouteHints)

	var amtSat, amtMsat int64
	if payReq.MilliSat != nil {
		amtSat = int64(payReq.MilliSat.ToSatoshis())
		amtMsat = int64(*payReq.MilliSat)
	}

	// Extract the payment address from the payment request, if present.
	var paymentAddr []byte
	if payReq.PaymentAddr != nil {
		paymentAddr = payReq.PaymentAddr[:]
	}

	dest := payReq.Destination.SerializeCompressed()
	return &lnrpc.PayReq{
		Destination:     dest,
		PaymentHash:     payReq.PaymentHash[:],
		NumSatoshis:     amtSat,
		NumMsat:         amtMsat,
		Timestamp:       payReq.Timestamp.Unix(),
		Description:     desc,
		DescriptionHash: descHash[:],
		FallbackAddr:    fallbackAddr,
		Expiry:          expiry,
		CltvExpiry:      int64(payReq.MinFinalCLTVExpiry()),
		RouteHints:      routeHints,
		PaymentAddr:     paymentAddr,
		Features:        invoicesrpc.CreateRPCFeatures(payReq.Features),
	}, nil
}

// feeBase is the fixed point that fee rate computation are performed over.
// Nodes on the network advertise their fee rate using this point as a base.
// This means that the minimal possible fee rate if 1e-6, or 0.000001, or
// 0.0001%.
const feeBase = 1000000

// FeeReport allows the caller to obtain a report detailing the current fee
// schedule enforced by the node globally for each channel.
func (r *rpcServer) FeeReport(ctx context.Context,
	_ *lnrpc.FeeReportRequest) (*lnrpc.FeeReportResponse, error) {

	// TODO(roasbeef): use UnaryInterceptor to add automated logging

	log.Debugf("[feereport]")

	channelGraph := r.server.localChanDB.ChannelGraph()
	selfNode, err := channelGraph.SourceNode()
	if err != nil {
		return nil, er.Native(err)
	}

	var feeReports []*lnrpc.ChannelFeeReport
	err = selfNode.ForEachChannel(nil, func(_ kvdb.RTx, chanInfo *channeldb.ChannelEdgeInfo,
		edgePolicy, _ *channeldb.ChannelEdgePolicy) er.R {

		// Self node should always have policies for its channels.
		if edgePolicy == nil {
			return er.Errorf("no policy for outgoing channel %v ",
				chanInfo.ChannelID)
		}

		// We'll compute the effective fee rate by converting from a
		// fixed point fee rate to a floating point fee rate. The fee
		// rate field in the database the amount of mSAT charged per
		// 1mil mSAT sent, so will divide by this to get the proper fee
		// rate.
		feeRateFixedPoint := edgePolicy.FeeProportionalMillionths
		feeRate := float64(feeRateFixedPoint) / float64(feeBase)

		// TODO(roasbeef): also add stats for revenue for each channel
		feeReports = append(feeReports, &lnrpc.ChannelFeeReport{
			ChanId:       chanInfo.ChannelID,
			ChannelPoint: chanInfo.ChannelPoint.String(),
			BaseFeeMsat:  int64(edgePolicy.FeeBaseMSat),
			FeePerMil:    int64(feeRateFixedPoint),
			FeeRate:      feeRate,
		})

		return nil
	})
	if err != nil {
		return nil, er.Native(err)
	}

	fwdEventLog := r.server.remoteChanDB.ForwardingLog()

	// computeFeeSum is a helper function that computes the total fees for
	// a particular time slice described by a forwarding event query.
	computeFeeSum := func(query channeldb.ForwardingEventQuery) (lnwire.MilliSatoshi, er.R) {

		var totalFees lnwire.MilliSatoshi

		// We'll continue to fetch the next query and accumulate the
		// fees until the next query returns no events.
		for {
			timeSlice, err := fwdEventLog.Query(query)
			if err != nil {
				return 0, err
			}

			// If the timeslice is empty, then we'll return as
			// we've retrieved all the entries in this range.
			if len(timeSlice.ForwardingEvents) == 0 {
				break
			}

			// Otherwise, we'll tally up an accumulate the total
			// fees for this time slice.
			for _, event := range timeSlice.ForwardingEvents {
				fee := event.AmtIn - event.AmtOut
				totalFees += fee
			}

			// We'll now take the last offset index returned as
			// part of this response, and modify our query to start
			// at this index. This has a pagination effect in the
			// case that our query bounds has more than 100k
			// entries.
			query.IndexOffset = timeSlice.LastIndexOffset
		}

		return totalFees, nil
	}

	now := time.Now()

	// Before we perform the queries below, we'll instruct the switch to
	// flush any pending events to disk. This ensure we get a complete
	// snapshot at this particular time.
	if err := r.server.htlcSwitch.FlushForwardingEvents(); err != nil {
		return nil, er.Native(er.Errorf("unable to flush forwarding "+
			"events: %v", err))
	}

	// In addition to returning the current fee schedule for each channel.
	// We'll also perform a series of queries to obtain the total fees
	// earned over the past day, week, and month.
	dayQuery := channeldb.ForwardingEventQuery{
		StartTime:    now.Add(-time.Hour * 24),
		EndTime:      now,
		NumMaxEvents: 1000,
	}
	dayFees, err := computeFeeSum(dayQuery)
	if err != nil {
		return nil, er.Native(er.Errorf("unable to retrieve day fees: %v", err))
	}

	weekQuery := channeldb.ForwardingEventQuery{
		StartTime:    now.Add(-time.Hour * 24 * 7),
		EndTime:      now,
		NumMaxEvents: 1000,
	}
	weekFees, err := computeFeeSum(weekQuery)
	if err != nil {
		return nil, er.Native(er.Errorf("unable to retrieve day fees: %v", err))
	}

	monthQuery := channeldb.ForwardingEventQuery{
		StartTime:    now.Add(-time.Hour * 24 * 30),
		EndTime:      now,
		NumMaxEvents: 1000,
	}
	monthFees, err := computeFeeSum(monthQuery)
	if err != nil {
		return nil, er.Native(er.Errorf("unable to retrieve day fees: %v", err))
	}

	return &lnrpc.FeeReportResponse{
		ChannelFees: feeReports,
		DayFeeSum:   uint64(dayFees.ToSatoshis()),
		WeekFeeSum:  uint64(weekFees.ToSatoshis()),
		MonthFeeSum: uint64(monthFees.ToSatoshis()),
	}, nil
}

// minFeeRate is the smallest permitted fee rate within the network. This is
// derived by the fact that fee rates are computed using a fixed point of
// 1,000,000. As a result, the smallest representable fee rate is 1e-6, or
// 0.000001, or 0.0001%.
const minFeeRate = 1e-6

func (r *rpcServer) UpdateChannelPolicy(ctx context.Context,
	req *lnrpc.PolicyUpdateRequest) (*lnrpc.PolicyUpdateResponse, error) {
	res, err := r.UpdateChannelPolicy0(ctx, req)
	return res, er.Native(err)
}

// UpdateChannelPolicy allows the caller to update the channel forwarding policy
// for all channels globally, or a particular channel.
func (r *rpcServer) UpdateChannelPolicy0(ctx context.Context,
	req *lnrpc.PolicyUpdateRequest) (*lnrpc.PolicyUpdateResponse, er.R) {

	var targetChans []wire.OutPoint
	switch scope := req.Scope.(type) {
	// If the request is targeting all active channels, then we don't need
	// target any channels by their channel point.
	case *lnrpc.PolicyUpdateRequest_Global:

	// Otherwise, we're targeting an individual channel by its channel
	// point.
	case *lnrpc.PolicyUpdateRequest_ChanPoint:
		txid, err := GetChanPointFundingTxid(scope.ChanPoint)
		if err != nil {
			return nil, err
		}
		targetChans = append(targetChans, wire.OutPoint{
			Hash:  *txid,
			Index: scope.ChanPoint.OutputIndex,
		})
	default:
		return nil, er.Errorf("unknown scope: %v", scope)
	}

	switch {
	// As a sanity check, if the fee isn't zero, we'll ensure that the
	// passed fee rate is below 1e-6, or the lowest allowed non-zero fee
	// rate expressible within the protocol.
	case req.FeeRate != 0 && req.FeeRate < minFeeRate:
		return nil, er.Errorf("fee rate of %v is too small, min fee "+
			"rate is %v", req.FeeRate, minFeeRate)

	// We'll also ensure that the user isn't setting a CLTV delta that
	// won't give outgoing HTLCs enough time to fully resolve if needed.
	case req.TimeLockDelta < minTimeLockDelta:
		return nil, er.Errorf("time lock delta of %v is too small, "+
			"minimum supported is %v", req.TimeLockDelta,
			minTimeLockDelta)
	}

	// We'll also need to convert the floating point fee rate we accept
	// over RPC to the fixed point rate that we use within the protocol. We
	// do this by multiplying the passed fee rate by the fee base. This
	// gives us the fixed point, scaled by 1 million that's used within the
	// protocol.
	feeRateFixed := uint32(req.FeeRate * feeBase)
	baseFeeMsat := lnwire.MilliSatoshi(req.BaseFeeMsat)
	feeSchema := routing.FeeSchema{
		BaseFee: baseFeeMsat,
		FeeRate: feeRateFixed,
	}

	maxHtlc := lnwire.MilliSatoshi(req.MaxHtlcMsat)
	var minHtlc *lnwire.MilliSatoshi
	if req.MinHtlcMsatSpecified {
		min := lnwire.MilliSatoshi(req.MinHtlcMsat)
		minHtlc = &min
	}

	chanPolicy := routing.ChannelPolicy{
		FeeSchema:     feeSchema,
		TimeLockDelta: req.TimeLockDelta,
		MaxHTLC:       maxHtlc,
		MinHTLC:       minHtlc,
	}

	log.Debugf("[updatechanpolicy] updating channel policy base_fee=%v, "+
		"rate_float=%v, rate_fixed=%v, time_lock_delta: %v, "+
		"min_htlc=%v, max_htlc=%v, targets=%v",
		req.BaseFeeMsat, req.FeeRate, feeRateFixed, req.TimeLockDelta,
		minHtlc, maxHtlc,
		spew.Sdump(targetChans))

	// With the scope resolved, we'll now send this to the local channel
	// manager so it can propagate the new policy for our target channel(s).
	err := r.server.localChanMgr.UpdatePolicy(chanPolicy, targetChans...)
	if err != nil {
		return nil, err
	}

	return &lnrpc.PolicyUpdateResponse{}, nil
}

// ForwardingHistory allows the caller to query the htlcswitch for a record of
// all HTLC's forwarded within the target time range, and integer offset within
// that time range. If no time-range is specified, then the first chunk of the
// past 24 hrs of forwarding history are returned.

// A list of forwarding events are returned. The size of each forwarding event
// is 40 bytes, and the max message size able to be returned in gRPC is 4 MiB.
// In order to safely stay under this max limit, we'll return 50k events per
// response.  Each response has the index offset of the last entry. The index
// offset can be provided to the request to allow the caller to skip a series
// of records.
func (r *rpcServer) ForwardingHistory(ctx context.Context,
	req *lnrpc.ForwardingHistoryRequest) (*lnrpc.ForwardingHistoryResponse, error) {

	log.Debugf("[forwardinghistory]")

	// Before we perform the queries below, we'll instruct the switch to
	// flush any pending events to disk. This ensure we get a complete
	// snapshot at this particular time.
	if err := r.server.htlcSwitch.FlushForwardingEvents(); err != nil {
		return nil, er.Native(er.Errorf("unable to flush forwarding "+
			"events: %v", err))
	}

	var (
		startTime, endTime time.Time

		numEvents uint32
	)

	// startTime defaults to the Unix epoch (0 unixtime, or midnight 01-01-1970).
	startTime = time.Unix(int64(req.StartTime), 0)

	// If the end time wasn't specified, assume a default end time of now.
	if req.EndTime == 0 {
		now := time.Now()
		endTime = now
	} else {
		endTime = time.Unix(int64(req.EndTime), 0)
	}

	// If the number of events wasn't specified, then we'll default to
	// returning the last 100 events.
	numEvents = req.NumMaxEvents
	if numEvents == 0 {
		numEvents = 100
	}

	// Next, we'll map the proto request into a format that is understood by
	// the forwarding log.
	eventQuery := channeldb.ForwardingEventQuery{
		StartTime:    startTime,
		EndTime:      endTime,
		IndexOffset:  req.IndexOffset,
		NumMaxEvents: numEvents,
	}
	timeSlice, err := r.server.remoteChanDB.ForwardingLog().Query(eventQuery)
	if err != nil {
		return nil, er.Native(er.Errorf("unable to query forwarding log: %v", err))
	}

	// TODO(roasbeef): add settlement latency?
	//  * use FPE on all records?

	// With the events retrieved, we'll now map them into the proper proto
	// response.
	//
	// TODO(roasbeef): show in ns for the outside?
	resp := &lnrpc.ForwardingHistoryResponse{
		ForwardingEvents: make([]*lnrpc.ForwardingEvent, len(timeSlice.ForwardingEvents)),
		LastOffsetIndex:  timeSlice.LastIndexOffset,
	}
	for i, event := range timeSlice.ForwardingEvents {
		amtInMsat := event.AmtIn
		amtOutMsat := event.AmtOut
		feeMsat := event.AmtIn - event.AmtOut

		resp.ForwardingEvents[i] = &lnrpc.ForwardingEvent{
			Timestamp:  uint64(event.Timestamp.Unix()),
			ChanIdIn:   event.IncomingChanID.ToUint64(),
			ChanIdOut:  event.OutgoingChanID.ToUint64(),
			AmtIn:      uint64(amtInMsat.ToSatoshis()),
			AmtOut:     uint64(amtOutMsat.ToSatoshis()),
			Fee:        uint64(feeMsat.ToSatoshis()),
			FeeMsat:    uint64(feeMsat),
			AmtInMsat:  uint64(amtInMsat),
			AmtOutMsat: uint64(amtOutMsat),
		}
	}

	return resp, nil
}

// ExportChannelBackup attempts to return an encrypted static channel backup
// for the target channel identified by it channel point. The backup is
// encrypted with a key generated from the aezeed seed of the user. The
// returned backup can either be restored using the RestoreChannelBackup method
// once lnd is running, or via the InitWallet and UnlockWallet methods from the
// WalletUnlocker service.
func (r *rpcServer) ExportChannelBackup(ctx context.Context,
	in *lnrpc.ExportChannelBackupRequest) (*lnrpc.ChannelBackup, error) {

	// First, we'll convert the lnrpc channel point into a wire.OutPoint
	// that we can manipulate.
	txid, err := GetChanPointFundingTxid(in.ChanPoint)
	if err != nil {
		return nil, er.Native(err)
	}
	chanPoint := wire.OutPoint{
		Hash:  *txid,
		Index: in.ChanPoint.OutputIndex,
	}

	// Next, we'll attempt to fetch a channel backup for this channel from
	// the database. If this channel has been closed, or the outpoint is
	// unknown, then we'll return an error
	unpackedBackup, err := chanbackup.FetchBackupForChan(
		chanPoint, r.server.remoteChanDB,
	)
	if err != nil {
		return nil, er.Native(err)
	}

	// At this point, we have an unpacked backup (plaintext) so we'll now
	// attempt to serialize and encrypt it in order to create a packed
	// backup.
	packedBackups, err := chanbackup.PackStaticChanBackups(
		[]chanbackup.Single{*unpackedBackup},
		r.server.cc.KeyRing,
	)
	if err != nil {
		return nil, er.Native(er.Errorf("packing of back ups failed: %v", err))
	}

	// Before we proceed, we'll ensure that we received a backup for this
	// channel, otherwise, we'll bail out.
	packedBackup, ok := packedBackups[chanPoint]
	if !ok {
		return nil, er.Native(er.Errorf("expected single backup for "+
			"ChannelPoint(%v), got %v", chanPoint,
			len(packedBackup)))
	}

	return &lnrpc.ChannelBackup{
		ChanPoint:  in.ChanPoint,
		ChanBackup: packedBackup,
	}, nil
}

func (r *rpcServer) VerifyChanBackup(ctx context.Context,
	in *lnrpc.ChanBackupSnapshot) (*lnrpc.VerifyChanBackupResponse, error) {
	res, err := r.VerifyChanBackup0(ctx, in)
	return res, er.Native(err)
}

// VerifyChanBackup allows a caller to verify the integrity of a channel backup
// snapshot. This method will accept both either a packed Single or a packed
// Multi. Specifying both will result in an error.
func (r *rpcServer) VerifyChanBackup0(ctx context.Context,
	in *lnrpc.ChanBackupSnapshot) (*lnrpc.VerifyChanBackupResponse, er.R) {

	switch {
	// If neither a Single or Multi has been specified, then we have nothing
	// to verify.
	case in.GetSingleChanBackups() == nil && in.GetMultiChanBackup() == nil:
		return nil, er.New("either a Single or Multi channel " +
			"backup must be specified")

	// Either a Single or a Multi must be specified, but not both.
	case in.GetSingleChanBackups() != nil && in.GetMultiChanBackup() != nil:
		return nil, er.New("either a Single or Multi channel " +
			"backup must be specified, but not both")

	// If a Single is specified then we'll only accept one of them to allow
	// the caller to map the valid/invalid state for each individual Single.
	case in.GetSingleChanBackups() != nil:
		chanBackupsProtos := in.GetSingleChanBackups().ChanBackups
		if len(chanBackupsProtos) != 1 {
			return nil, er.New("only one Single is accepted " +
				"at a time")
		}

		// First, we'll convert the raw byte slice into a type we can
		// work with a bit better.
		chanBackup := chanbackup.PackedSingles(
			[][]byte{chanBackupsProtos[0].ChanBackup},
		)

		// With our PackedSingles created, we'll attempt to unpack the
		// backup. If this fails, then we know the backup is invalid for
		// some reason.
		_, err := chanBackup.Unpack(r.server.cc.KeyRing)
		if err != nil {
			return nil, er.Errorf("invalid single channel "+
				"backup: %v", err)
		}

	case in.GetMultiChanBackup() != nil:
		// We'll convert the raw byte slice into a PackedMulti that we
		// can easily work with.
		packedMultiBackup := in.GetMultiChanBackup().MultiChanBackup
		packedMulti := chanbackup.PackedMulti(packedMultiBackup)

		// We'll now attempt to unpack the Multi. If this fails, then we
		// know it's invalid.
		_, err := packedMulti.Unpack(r.server.cc.KeyRing)
		if err != nil {
			return nil, er.Errorf("invalid multi channel backup: "+
				"%v", err)
		}
	}

	return &lnrpc.VerifyChanBackupResponse{}, nil
}

// createBackupSnapshot converts the passed Single backup into a snapshot which
// contains individual packed single backups, as well as a single packed multi
// backup.
func (r *rpcServer) createBackupSnapshot(backups []chanbackup.Single) (
	*lnrpc.ChanBackupSnapshot, er.R) {

	// Once we have the set of back ups, we'll attempt to pack them all
	// into a series of single channel backups.
	singleChanPackedBackups, err := chanbackup.PackStaticChanBackups(
		backups, r.server.cc.KeyRing,
	)
	if err != nil {
		return nil, er.Errorf("unable to pack set of chan "+
			"backups: %v", err)
	}

	// Now that we have our set of single packed backups, we'll morph that
	// into a form that the proto response requires.
	numBackups := len(singleChanPackedBackups)
	singleBackupResp := &lnrpc.ChannelBackups{
		ChanBackups: make([]*lnrpc.ChannelBackup, 0, numBackups),
	}
	for chanPoint, singlePackedBackup := range singleChanPackedBackups {
		txid := chanPoint.Hash
		rpcChanPoint := &lnrpc.ChannelPoint{
			FundingTxid: &lnrpc.ChannelPoint_FundingTxidBytes{
				FundingTxidBytes: txid[:],
			},
			OutputIndex: chanPoint.Index,
		}

		singleBackupResp.ChanBackups = append(
			singleBackupResp.ChanBackups,
			&lnrpc.ChannelBackup{
				ChanPoint:  rpcChanPoint,
				ChanBackup: singlePackedBackup,
			},
		)
	}

	// In addition, to the set of single chan backups, we'll also create a
	// single multi-channel backup which can be serialized into a single
	// file for safe storage.
	var b bytes.Buffer
	unpackedMultiBackup := chanbackup.Multi{
		StaticBackups: backups,
	}
	err = unpackedMultiBackup.PackToWriter(&b, r.server.cc.KeyRing)
	if err != nil {
		return nil, er.Errorf("unable to multi-pack backups: %v", err)
	}

	multiBackupResp := &lnrpc.MultiChanBackup{
		MultiChanBackup: b.Bytes(),
	}
	for _, singleBackup := range singleBackupResp.ChanBackups {
		multiBackupResp.ChanPoints = append(
			multiBackupResp.ChanPoints, singleBackup.ChanPoint,
		)
	}

	return &lnrpc.ChanBackupSnapshot{
		SingleChanBackups: singleBackupResp,
		MultiChanBackup:   multiBackupResp,
	}, nil
}

// ExportAllChannelBackups returns static channel backups for all existing
// channels known to lnd. A set of regular singular static channel backups for
// each channel are returned. Additionally, a multi-channel backup is returned
// as well, which contains a single encrypted blob containing the backups of
// each channel.
func (r *rpcServer) ExportAllChannelBackups(ctx context.Context,
	in *lnrpc.ChanBackupExportRequest) (*lnrpc.ChanBackupSnapshot, error) {

	// First, we'll attempt to read back ups for ALL currently opened
	// channels from disk.
	allUnpackedBackups, err := chanbackup.FetchStaticChanBackups(
		r.server.remoteChanDB,
	)
	if err != nil {
		return nil, er.Native(er.Errorf("unable to fetch all static chan "+
			"backups: %v", err))
	}

	// With the backups assembled, we'll create a full snapshot.
	res, err := r.createBackupSnapshot(allUnpackedBackups)
	return res, er.Native(err)
}

// RestoreChannelBackups accepts a set of singular channel backups, or a single
// encrypted multi-chan backup and attempts to recover any funds remaining
// within the channel. If we're able to unpack the backup, then the new channel
// will be shown under listchannels, as well as pending channels.
func (r *rpcServer) RestoreChannelBackups(ctx context.Context,
	in *lnrpc.RestoreChanBackupRequest) (*lnrpc.RestoreBackupResponse, error) {

	// First, we'll make our implementation of the
	// chanbackup.ChannelRestorer interface which we'll use to properly
	// restore either a set of chanbackup.Single or chanbackup.Multi
	// backups.
	chanRestorer := &chanDBRestorer{
		db:         r.server.remoteChanDB,
		secretKeys: r.server.cc.KeyRing,
		chainArb:   r.server.chainArb,
	}

	// We'll accept either a list of Single backups, or a single Multi
	// backup which contains several single backups.
	switch {
	case in.GetChanBackups() != nil:
		chanBackupsProtos := in.GetChanBackups()

		// Now that we know what type of backup we're working with,
		// we'll parse them all out into a more suitable format.
		packedBackups := make([][]byte, 0, len(chanBackupsProtos.ChanBackups))
		for _, chanBackup := range chanBackupsProtos.ChanBackups {
			packedBackups = append(
				packedBackups, chanBackup.ChanBackup,
			)
		}

		// With our backups obtained, we'll now restore them which will
		// write the new backups to disk, and then attempt to connect
		// out to any peers that we know of which were our prior
		// channel peers.
		err := chanbackup.UnpackAndRecoverSingles(
			chanbackup.PackedSingles(packedBackups),
			r.server.cc.KeyRing, chanRestorer, r.server,
		)
		if err != nil {
			return nil, er.Native(er.Errorf("unable to unpack single "+
				"backups: %v", err))
		}

	case in.GetMultiChanBackup() != nil:
		packedMultiBackup := in.GetMultiChanBackup()

		// With our backups obtained, we'll now restore them which will
		// write the new backups to disk, and then attempt to connect
		// out to any peers that we know of which were our prior
		// channel peers.
		packedMulti := chanbackup.PackedMulti(packedMultiBackup)
		err := chanbackup.UnpackAndRecoverMulti(
			packedMulti, r.server.cc.KeyRing, chanRestorer,
			r.server,
		)
		if err != nil {
			return nil, er.Native(er.Errorf("unable to unpack chan "+
				"backup: %v", err))
		}
	}

	return &lnrpc.RestoreBackupResponse{}, nil
}

func (r *rpcServer) SubscribeChannelBackups(
	req *lnrpc.ChannelBackupSubscription,
	updateStream lnrpc.Lightning_SubscribeChannelBackupsServer,
) error {
	err := r.SubscribeChannelBackups0(req, updateStream)
	return er.Native(err)
}

// SubscribeChannelBackups allows a client to sub-subscribe to the most up to
// date information concerning the state of all channel back ups. Each time a
// new channel is added, we return the new set of channels, along with a
// multi-chan backup containing the backup info for all channels. Each time a
// channel is closed, we send a new update, which contains new new chan back
// ups, but the updated set of encrypted multi-chan backups with the closed
// channel(s) removed.
func (r *rpcServer) SubscribeChannelBackups0(req *lnrpc.ChannelBackupSubscription,
	updateStream lnrpc.Lightning_SubscribeChannelBackupsServer) er.R {

	// First, we'll subscribe to the primary channel notifier so we can
	// obtain events for new pending/opened/closed channels.
	chanSubscription, err := r.server.channelNotifier.SubscribeChannelEvents()
	if err != nil {
		return err
	}

	defer chanSubscription.Cancel()
	for {
		select {
		// A new event has been sent by the channel notifier, we'll
		// assemble, then sling out a new event to the client.
		case e := <-chanSubscription.Updates():
			// TODO(roasbeef): batch dispatch ntnfs

			switch e.(type) {

			// We only care about new/closed channels, so we'll
			// skip any events for active/inactive channels.
			// To make the subscription behave the same way as the
			// synchronous call and the file based backup, we also
			// include pending channels in the update.
			case channelnotifier.ActiveChannelEvent:
				continue
			case channelnotifier.InactiveChannelEvent:
				continue
			case channelnotifier.ActiveLinkEvent:
				continue
			}

			// Now that we know the channel state has changed,
			// we'll obtains the current set of single channel
			// backups from disk.
			chanBackups, err := chanbackup.FetchStaticChanBackups(
				r.server.remoteChanDB,
			)
			if err != nil {
				return er.Errorf("unable to fetch all "+
					"static chan backups: %v", err)
			}

			// With our backups obtained, we'll pack them into a
			// snapshot and send them back to the client.
			backupSnapshot, err := r.createBackupSnapshot(
				chanBackups,
			)
			if err != nil {
				return err
			}
			errr := updateStream.Send(backupSnapshot)
			if errr != nil {
				return er.E(errr)
			}

		case <-r.quit:
			return nil
		}
	}
}

// ChannelAcceptor dispatches a bi-directional streaming RPC in which
// OpenChannel requests are sent to the client and the client responds with
// a boolean that tells LND whether or not to accept the channel. This allows
// node operators to specify their own criteria for accepting inbound channels
// through a single persistent connection.
func (r *rpcServer) ChannelAcceptor(stream lnrpc.Lightning_ChannelAcceptorServer) error {
	chainedAcceptor := r.chanPredicate

	// Create a new RPCAcceptor which will send requests into the
	// newRequests channel when it receives them.
	rpcAcceptor := chanacceptor.NewRPCAcceptor(
		stream.Recv, stream.Send, r.cfg.AcceptorTimeout,
		r.cfg.ActiveNetParams.Params, r.quit,
	)

	// Add the RPCAcceptor to the ChainedAcceptor and defer its removal.
	id := chainedAcceptor.AddAcceptor(rpcAcceptor)
	defer chainedAcceptor.RemoveAcceptor(id)

	// Run the rpc acceptor, which will accept requests for channel
	// acceptance decisions from our chained acceptor, send them to the
	// channel acceptor and listen for and report responses. This function
	// blocks, and will exit if the rpcserver receives the instruction to
	// shutdown, or the client cancels.
	return er.Native(rpcAcceptor.Run())
}

func (r *rpcServer) ListMacaroonIDs(ctx context.Context, req *lnrpc.ListMacaroonIDsRequest) (
	*lnrpc.ListMacaroonIDsResponse, error,
) {
	res, err := r.ListMacaroonIDs0(ctx, req)
	return res, er.Native(err)
}

// ListMacaroonIDs returns a list of macaroon root key IDs in use.
func (r *rpcServer) ListMacaroonIDs0(ctx context.Context,
	req *lnrpc.ListMacaroonIDsRequest) (
	*lnrpc.ListMacaroonIDsResponse, er.R) {

	log.Debugf("[listmacaroonids]")

	// If the --no-macaroons flag is used to start lnd, the macaroon service
	// is not initialized. Therefore we can't show any IDs.
	if r.macService == nil {
		return nil, errMacaroonDisabled.Default()
	}

	rootKeyIDByteSlice, err := r.macService.ListMacaroonIDs(ctx)
	if err != nil {
		return nil, err
	}

	var rootKeyIDs []uint64
	for _, value := range rootKeyIDByteSlice {
		// Convert bytes into uint64.
		id, err := strconv.ParseUint(string(value), 10, 64)
		if err != nil {
			return nil, er.E(err)
		}

		rootKeyIDs = append(rootKeyIDs, id)
	}

	return &lnrpc.ListMacaroonIDsResponse{RootKeyIds: rootKeyIDs}, nil
}

// DeleteMacaroonID removes a specific macaroon ID.
func (r *rpcServer) DeleteMacaroonID(ctx context.Context,
	req *lnrpc.DeleteMacaroonIDRequest) (
	*lnrpc.DeleteMacaroonIDResponse, error) {

	log.Debugf("[deletemacaroonid]")

	// If the --no-macaroons flag is used to start lnd, the macaroon service
	// is not initialized. Therefore we can't delete any IDs.
	if r.macService == nil {
		return nil, er.Native(errMacaroonDisabled.Default())
	}

	// Convert root key id from uint64 to bytes. Because the
	// DefaultRootKeyID is a digit 0 expressed in a byte slice of a string
	// "0", we will keep the IDs in the same format - all must be digit, and
	// must be a byte slice of string value of the digit.
	rootKeyID := []byte(strconv.FormatUint(req.RootKeyId, 10))
	deletedIDBytes, err := r.macService.DeleteMacaroonID(ctx, rootKeyID)
	if err != nil {
		return nil, er.Native(err)
	}

	return &lnrpc.DeleteMacaroonIDResponse{
		// If the root key ID doesn't exist, it won't be deleted. We
		// will return a response with deleted = false, otherwise true.
		Deleted: deletedIDBytes != nil,
	}, nil
}

// ListPermissions lists all RPC method URIs and their required macaroon
// permissions to access them.
func (r *rpcServer) ListPermissions(_ context.Context,
	_ *lnrpc.ListPermissionsRequest) (*lnrpc.ListPermissionsResponse,
	error) {

	log.Debugf("[listpermissions]")

	permissionMap := make(map[string]*lnrpc.MacaroonPermissionList)
	for uri, perms := range r.allPermissions {
		rpcPerms := make([]*lnrpc.MacaroonPermission, len(perms))
		for idx, perm := range perms {
			rpcPerms[idx] = &lnrpc.MacaroonPermission{
				Entity: perm.Entity,
				Action: perm.Action,
			}
		}
		permissionMap[uri] = &lnrpc.MacaroonPermissionList{
			Permissions: rpcPerms,
		}
	}

	return &lnrpc.ListPermissionsResponse{
		MethodPermissions: permissionMap,
	}, nil
}

func (r *rpcServer) FundingStateStep(ctx context.Context,
	in *lnrpc.FundingTransitionMsg) (*lnrpc.FundingStateStepResp, error) {
	res, err := r.FundingStateStep0(ctx, in)
	return res, er.Native(err)
}

// FundingStateStep is an advanced funding related call that allows the caller
// to either execute some preparatory steps for a funding workflow, or manually
// progress a funding workflow. The primary way a funding flow is identified is
// via its pending channel ID. As an example, this method can be used to
// specify that we're expecting a funding flow for a particular pending channel
// ID, for which we need to use specific parameters.  Alternatively, this can
// be used to interactively drive PSBT signing for funding for partially
// complete funding transactions.
func (r *rpcServer) FundingStateStep0(ctx context.Context,
	in *lnrpc.FundingTransitionMsg) (*lnrpc.FundingStateStepResp, er.R) {

	var pendingChanID [32]byte
	switch {

	// If this is a message to register a new shim that is an external
	// channel point, then we'll contact the wallet to register this new
	// shim. A user will use this method to register a new channel funding
	// workflow which has already been partially negotiated outside of the
	// core protocol.
	case in.GetShimRegister() != nil &&
		in.GetShimRegister().GetChanPointShim() != nil:

		rpcShimIntent := in.GetShimRegister().GetChanPointShim()

		// Using the rpc shim as a template, we'll construct a new
		// chanfunding.Assembler that is able to express proper
		// formulation of this expected channel.
		shimAssembler, err := newFundingShimAssembler(
			rpcShimIntent, false, r.server.cc.KeyRing,
		)
		if err != nil {
			return nil, err
		}
		req := &chanfunding.Request{
			RemoteAmt: btcutil.Amount(rpcShimIntent.Amt),
		}
		shimIntent, err := shimAssembler.ProvisionChannel(req)
		if err != nil {
			return nil, err
		}

		// Once we have the intent, we'll register it with the wallet.
		// Once we receive an incoming funding request that uses this
		// pending channel ID, then this shim will be dispatched in
		// place of our regular funding workflow.
		copy(pendingChanID[:], rpcShimIntent.PendingChanId)
		err = r.server.cc.Wallet.RegisterFundingIntent(
			pendingChanID, shimIntent,
		)
		if err != nil {
			return nil, err
		}

	// There is no need to register a PSBT shim before opening the channel,
	// even though our RPC message structure allows for it. Inform the user
	// by returning a proper error instead of just doing nothing.
	case in.GetShimRegister() != nil &&
		in.GetShimRegister().GetPsbtShim() != nil:

		return nil, er.Errorf("PSBT shim must only be sent when " +
			"opening a channel")

	// If this is a transition to cancel an existing shim, then we'll pass
	// this message along to the wallet, informing it that the intent no
	// longer needs to be considered and should be cleaned up.
	case in.GetShimCancel() != nil:
		log.Debugf("Canceling funding shim for pending_id=%x",
			in.GetShimCancel().PendingChanId)

		copy(pendingChanID[:], in.GetShimCancel().PendingChanId)
		err := r.server.cc.Wallet.CancelFundingIntent(pendingChanID)
		if err != nil {
			return nil, err
		}

	// If this is a transition to verify the PSBT for an existing shim,
	// we'll do so and then store the verified PSBT for later so we can
	// compare it to the final, signed one.
	case in.GetPsbtVerify() != nil:
		log.Debugf("Verifying PSBT for pending_id=%x",
			in.GetPsbtVerify().PendingChanId)

		copy(pendingChanID[:], in.GetPsbtVerify().PendingChanId)
		packet, err := psbt.NewFromRawBytes(
			bytes.NewReader(in.GetPsbtVerify().FundedPsbt), false,
		)
		if err != nil {
			return nil, er.Errorf("error parsing psbt: %v", err)
		}

		errr := r.server.cc.Wallet.PsbtFundingVerify(
			pendingChanID, packet,
		)
		if errr != nil {
			return nil, errr
		}

	// If this is a transition to finalize the PSBT funding flow, we compare
	// the final PSBT to the previously verified one and if nothing
	// unexpected was changed, continue the channel opening process.
	case in.GetPsbtFinalize() != nil:
		msg := in.GetPsbtFinalize()
		log.Debugf("Finalizing PSBT for pending_id=%x",
			msg.PendingChanId)

		copy(pendingChanID[:], in.GetPsbtFinalize().PendingChanId)

		var (
			packet *psbt.Packet
			rawTx  *wire.MsgTx
			err    er.R
		)

		// Either the signed PSBT or the raw transaction need to be set
		// but not both at the same time.
		switch {
		case len(msg.SignedPsbt) > 0 && len(msg.FinalRawTx) > 0:
			return nil, er.Errorf("cannot set both signed PSBT " +
				"and final raw TX at the same time")

		case len(msg.SignedPsbt) > 0:
			packet, err = psbt.NewFromRawBytes(
				bytes.NewReader(in.GetPsbtFinalize().SignedPsbt),
				false,
			)
			if err != nil {
				return nil, er.Errorf("error parsing psbt: %v",
					err)
			}

		case len(msg.FinalRawTx) > 0:
			rawTx = &wire.MsgTx{}
			err = rawTx.Deserialize(bytes.NewReader(msg.FinalRawTx))
			if err != nil {
				return nil, er.Errorf("error parsing final "+
					"raw TX: %v", err)
			}

		default:
			return nil, er.Errorf("PSBT or raw transaction to " +
				"finalize missing")
		}

		err = r.server.cc.Wallet.PsbtFundingFinalize(
			pendingChanID, packet, rawTx,
		)
		if err != nil {
			return nil, err
		}
	}

	// TODO(roasbeef): extend PendingChannels to also show shims

	// TODO(roasbeef): return resulting state? also add a method to query
	// current state?
	return &lnrpc.FundingStateStepResp{}, nil
}

// Resync
func (r *rpcServer) ReSync(ctx context.Context, req *lnrpc.ReSyncChainRequest) (*lnrpc.ReSyncChainResponse, error) {
	fh := req.FromHeight
	th := req.ToHeight
	var a []string
	if req.Addresses != nil {
		a = req.Addresses
	}
	drop := req.DropDb
	err := r.wallet.ResyncChain(fh, th, a, drop)
	if err != nil {
		return nil, er.Native(err)
	}
	return &lnrpc.ReSyncChainResponse{}, nil
}

// StopResync
func (r *rpcServer) StopReSync(ctx context.Context, req *lnrpc.StopReSyncRequest) (*lnrpc.StopReSyncResponse, error) {

	msg, err := r.wallet.StopResync()
	if err != nil {
		return nil, er.Native(err)
	}
	return &lnrpc.StopReSyncResponse{
		Value: msg,
	}, nil
}

// GetWalletSeed
func (r *rpcServer) GetWalletSeed(ctx context.Context, req *lnrpc.GetWalletSeedRequest) (*lnrpc.GetWalletSeedResponse, error) {
	seed := r.wallet.Manager.Seed()
	if seed == nil {
		return nil, er.Native(er.New("No seed found, this is probably a legacy wallet"))
	}
	words, err := seed.Words("english")
	if err != nil {
		return nil, er.Native(err)
	}
	return &lnrpc.GetWalletSeedResponse{
		Seed: words,
	}, nil
}

//Getsecret
func (r *rpcServer) GetSecret(ctx context.Context, req *lnrpc.GetSecretRequest) (*lnrpc.GetSecretResponse, error) {
	ptrsecret, err := r.wallet.GetSecret(req.Name)
	secret := ""
	if ptrsecret != nil {
		secret = *ptrsecret
	}
	if err != nil {
		return nil, er.Native(err)
	}
	return &lnrpc.GetSecretResponse{
		Secret: secret,
	}, nil
}

//ImportPrivKey
func (r *rpcServer) ImportPrivKey(ctx context.Context, req *lnrpc.ImportPrivKeyRequest) (*lnrpc.ImportPrivKeyResponse, error) {
	wif, err := btcutil.DecodeWIF(req.PrivateKey)
	if err != nil {
		return nil, er.Native(err)
	}
	w := r.wallet
	if !wif.IsForNet(w.ChainParams()) {
		// If the wif is for the wrong chain, lets attempt to import it anyway
		var err er.R
		wif, err = btcutil.NewWIF(wif.PrivKey, w.ChainParams(), wif.CompressPubKey)
		if err != nil {
			return nil, er.Native(err)
		}
	}

	scope := waddrmgr.KeyScopeBIP0084
	if req.Legacy {
		scope = waddrmgr.KeyScopeBIP0044
	}

	// Import the private key, handling any errors.
	addr, err := w.ImportPrivateKey(scope, wif, nil, req.Rescan)
	switch {
	case waddrmgr.ErrLocked.Is(err):
		return nil, er.Native(er.New("ErrRPCWalletUnlockNeeded: -13 Enter the wallet passphrase with walletpassphrase first"))
	}

	return &lnrpc.ImportPrivKeyResponse{
		Address: addr,
	}, er.Native(err)
}

//ListLockUnspent
func (r *rpcServer) ListLockUnspent(ctx context.Context, req *lnrpc.ListLockUnspentRequest) (*lnrpc.ListLockUnspentResponse, error) {
	list := r.wallet.LockedOutpoints()
	var lockedunspent []string
	for i := 0; i < len(list); i++ {
		lockedunspent = append(lockedunspent, fmt.Sprintf("%s-txid-%s-vout-%d", list[i].LockName, list[i].Txid, list[i].Vout))
	}
	return &lnrpc.ListLockUnspentResponse{
		LockedUnspent: lockedunspent,
	}, nil
}

//LockUnspent
func (r *rpcServer) LockUnspent(ctx context.Context, req *lnrpc.LockUnspentRequest) (*lnrpc.LockUnspentResponse, error) {
	w := r.wallet
	lockname := "none"
	if req.Lockname != "" {
		lockname = req.Lockname
	}
	unlock := req.Unlock
	transactions := req.Transactions
	switch {
	case unlock && len(transactions) == 0:
		w.ResetLockedOutpoints(&lockname)
	default:
		for _, input := range transactions {
			txHash, err := chainhash.NewHashFromStr(input.Txid)
			if err != nil {
				return nil, er.Native(err)
			}
			op := wire.OutPoint{Hash: *txHash, Index: uint32(input.Vout)}
			if unlock {
				w.UnlockOutpoint(op)
			} else {
				w.LockOutpoint(op, lockname)
			}
		}
	}

	return &lnrpc.LockUnspentResponse{
		Result: true,
	}, nil
}

// makeOutputs creates a slice of transaction outputs from a pair of address
// strings to amounts.  This is used to create the outputs to include in newly
// created transactions from a JSON object describing the output destinations
// and amounts.
func makeOutputs(pairs map[string]btcutil.Amount, vote *waddrmgr.NetworkStewardVote,
	chainParams *chaincfg.Params) ([]*wire.TxOut, er.R) {
	outputs := make([]*wire.TxOut, 0, len(pairs))
	if vote == nil {
		vote = &waddrmgr.NetworkStewardVote{}
	}
	for addrStr, amt := range pairs {
		addr, err := btcutil.DecodeAddress(addrStr, chainParams)
		if err != nil {
			return nil, er.Errorf("cannot decode address: %s", err)
		}

		pkScript, err := txscript.PayToAddrScriptWithVote(addr, vote.VoteFor, vote.VoteAgainst)
		if err != nil {
			return nil, er.Errorf("cannot create txout script: %s", err)
		}

		outputs = append(outputs, wire.NewTxOut(int64(amt), pkScript))
	}
	return outputs, nil
}

func sendOutputs(
	w *wallet.Wallet,
	amounts map[string]btcutil.Amount,
	vote *waddrmgr.NetworkStewardVote,
	fromAddressses *[]string,
	minconf int32,
	feeSatPerKb btcutil.Amount,
	sendMode wallet.SendMode,
	changeAddress *string,
	inputMinHeight int,
	maxInputs int,
) (*txauthor.AuthoredTx, er.R) {
	req := wallet.CreateTxReq{
		Minconf:        minconf,
		FeeSatPerKB:    feeSatPerKb,
		SendMode:       sendMode,
		InputMinHeight: inputMinHeight,
		MaxInputs:      maxInputs,
		Label:          "",
	}
	if inputMinHeight > 0 {
		// TODO(cjd): Ideally we would expose the comparator choice to the
		// API consumer, but this is an API break. When we're using inputMinHeight
		// it's normally because we're trying to do multiple createtransaction
		// requests without double-spending, so it's important to prefer oldest
		// in this case.
		req.InputComparator = wallet.PreferOldest
	}
	var err er.R
	req.Outputs, err = makeOutputs(amounts, vote, w.ChainParams())
	if err != nil {
		return nil, err
	}
	if changeAddress != nil && *changeAddress != "" {
		addr, err := btcutil.DecodeAddress(*changeAddress, w.ChainParams())
		if err != nil {
			return nil, err
		}
		req.ChangeAddress = &addr
	}
	if fromAddressses != nil && len(*fromAddressses) > 0 {
		addrs := make([]btcutil.Address, 0, len(*fromAddressses))
		for _, addrStr := range *fromAddressses {
			addr, err := btcutil.DecodeAddress(addrStr, w.ChainParams())
			if err != nil {
				return nil, err
			}
			addrs = append(addrs, addr)
		}
		req.InputAddresses = &addrs
	}
	tx, err := w.SendOutputs(req)
	if err != nil {
		if ruleerror.ErrNegativeTxOutValue.Is(err) {
			return nil, er.New("amount must be positive")
		}
		if waddrmgr.ErrLocked.Is(err) {
			return nil, er.New("Enter the wallet passphrase with walletpassphrase first")
		}
		if btcjson.Err.Is(err) {
			return nil, err
		}
		return nil, btcjson.ErrRPCInternal.New("SendOutputs failed", err)
	}
	return tx, nil
}

//CreateTransaction
func (r *rpcServer) CreateTransaction(ctx context.Context, req *lnrpc.CreateTransactionRequest) (*lnrpc.CreateTransactionResponse, error) {
	toaddress := req.ToAddress
	amount := req.Amount
	fromaddresses := req.FromAddress

	autolock := req.Autolock

	if amount < 0 {
		return nil, er.Native(er.New("amount must be positive"))
	}
	minconf := int32(req.MinConf)
	if minconf < 0 {
		return nil, er.Native(er.New("minconf must be positive"))
	}
	inputminheight := 0
	if req.InputMinHeight > 0 {
		inputminheight = int(req.InputMinHeight)
	}
	// Create map of address and amount pairs.
	amt, err := btcutil.NewAmount(float64(amount))
	if err != nil {
		return nil, er.Native(err)
	}
	amounts := map[string]btcutil.Amount{
		toaddress: amt,
	}

	var vote *waddrmgr.NetworkStewardVote
	vote, err = r.wallet.NetworkStewardVote(0, waddrmgr.KeyScopeBIP0044)
	if err != nil {
		return nil, er.Native(err)
	}
	maxinputs := -1
	maxinputs = int(req.MaxInputs)
	sendmode := wallet.SendModeSigned
	if !req.Sign {
		sendmode = wallet.SendModeUnsigned
	}
	tx, err := sendOutputs(r.wallet, amounts, vote, &fromaddresses, minconf, txrules.DefaultRelayFeePerKb, sendmode, &req.ChangeAddress, inputminheight, maxinputs)
	if err != nil {
		return nil, er.Native(err)
	}

	for _, in := range tx.Tx.TxIn {
		op := in.PreviousOutPoint
		r.wallet.LockOutpoint(op, autolock)
	}

	var transaction []byte
	if req.ElectrumFormat {
		b := new(bytes.Buffer)
		if err := tx.Tx.BtcEncode(b, 0, wire.ForceEptfEncoding); err != nil {
			return nil, er.Native(err)
		}
		transaction = b.Bytes()
	} else {
		b := bytes.NewBuffer(make([]byte, 0, tx.Tx.SerializeSize()))
		if err := tx.Tx.Serialize(b); err != nil {
			return nil, er.Native(err)
		}
		transaction = b.Bytes()
	}

	return &lnrpc.CreateTransactionResponse{
		Transaction: transaction,
	}, nil
}

func decodeAddress(s string, params *chaincfg.Params) (btcutil.Address, er.R) {
	addr, err := btcutil.DecodeAddress(s, params)
	if err != nil {
		msg := fmt.Sprintf("Invalid address %q: decode failed", s)
		return nil, btcjson.ErrRPCInvalidAddressOrKey.New(msg, err)
	}
	if !addr.IsForNet(params) {
		msg := fmt.Sprintf("Invalid address %q: not intended for use on %s",
			addr, params.Name)
		return nil, btcjson.ErrRPCInvalidAddressOrKey.New(msg, nil)
	}
	return addr, nil
}

//DumpPrivKey
func (r *rpcServer) DumpPrivKey(ctx context.Context, req *lnrpc.DumpPrivKeyRequest) (*lnrpc.DumpPrivKeyResponse, error) {
	addr, err := decodeAddress(req.Address, r.wallet.ChainParams())
	if err != nil {
		return nil, er.Native(err)
	}
	key, err := r.wallet.DumpWIFPrivateKey(addr)
	if waddrmgr.ErrLocked.Is(err) {
		// Address was found, but the private key isn't
		// accessible.
		return nil, er.Native(er.New("ErrRPCWalletUnlockNeeded -13 Enter the wallet passphrase with walletpassphrase first"))
	}
	return &lnrpc.DumpPrivKeyResponse{
		PrivateKey: key,
	}, nil
}

func (r *rpcServer) GetNewAddress(ctx context.Context, req *lnrpc.GetNewAddressRequest) (*lnrpc.GetNewAddressResponse, error) {
	scope := waddrmgr.KeyScopeBIP0084
	if req.Legacy {
		scope = waddrmgr.KeyScopeBIP0044
	}
	if addr, err := r.wallet.NewAddress(waddrmgr.DefaultAccountNum, scope); err != nil {
		return nil, er.Native(err)
	} else {
		return &lnrpc.GetNewAddressResponse{
			Address: addr.EncodeAddress(),
		}, nil
	}
}

// confirms returns the number of confirmations for a transaction in a block at
// height txHeight (or -1 for an unconfirmed tx) given the chain height
// curHeight.
func confirms(txHeight, curHeight int32) int32 {
	switch {
	case txHeight == -1, txHeight > curHeight:
		return 0
	default:
		return curHeight - txHeight + 1
	}
}

func (r *rpcServer) GetTransaction(ctx context.Context, req *lnrpc.GetTransactionRequest) (*lnrpc.GetTransactionResponse, error) {
	w := r.wallet
	txHash, err := chainhash.NewHashFromStr(req.Txid)
	if err != nil {
		return nil, er.Native(btcjson.ErrRPCDecodeHexString.New("Transaction hash string decode failed", err))
	}

	details, err := wallet.UnstableAPI(w).TxDetails(txHash)
	if err != nil {
		return nil, er.Native(err)
	}
	if details == nil {
		return nil, er.Native(btcjson.ErrRPCNoTxInfo.Default())
	}

	syncBlock := w.Manager.SyncedTo()

	// TODO: The serialized transaction is already in the DB, so
	// reserializing can be avoided here.
	var txBuf bytes.Buffer
	txBuf.Grow(details.MsgTx.SerializeSize())
	err = details.MsgTx.Serialize(&txBuf)
	if err != nil {
		return nil, er.Native(err)
	}

	// TODO: Add a "generated" field to this result type.  "generated":true
	// is only added if the transaction is a coinbase.
	transaction := lnrpc.TransactionResult{
		Txid:            req.Txid,
		Raw:             txBuf.Bytes(),
		Time:            details.Received.Unix(),
		TimeReceived:    details.Received.Unix(),
		WalletConflicts: []string{},
	}

	if details.Block.Height != -1 {
		transaction.BlockHash = details.Block.Hash.String()
		transaction.BlockTime = details.Block.Time.Unix()
		transaction.Confirmations = int64(confirms(details.Block.Height, syncBlock.Height))
	}

	var (
		debitTotal  btcutil.Amount
		creditTotal btcutil.Amount // Excludes change
		fee         btcutil.Amount
		feeF64      float64
	)
	for _, deb := range details.Debits {
		debitTotal += deb.Amount
	}
	for _, cred := range details.Credits {
		if !cred.Change {
			creditTotal += cred.Amount
		}
	}
	// Fee can only be determined if every input is a debit.
	if len(details.Debits) == len(details.MsgTx.TxIn) {
		var outputTotal btcutil.Amount
		for _, output := range details.MsgTx.TxOut {
			outputTotal += btcutil.Amount(output.Value)
		}
		fee = debitTotal - outputTotal
		feeF64 = fee.ToBTC()
	}

	if len(details.Debits) == 0 {
		// Credits must be set later, but since we know the full length
		// of the details slice, allocate it with the correct cap.
		transaction.Details = make([]*lnrpc.GetTransactionDetailsResult, 0, len(details.Credits))
	} else {
		transaction.Details = make([]*lnrpc.GetTransactionDetailsResult, 1, len(details.Credits)+1)

		transaction.Details[0] = &lnrpc.GetTransactionDetailsResult{
			// Fields left zeroed:
			//   InvolvesWatchOnly
			//   Account
			//   Address
			//   Vout
			//
			// TODO(jrick): Address and Vout should always be set,
			// but we're doing the wrong thing here by not matching
			// core.  Instead, gettransaction should only be adding
			// details for transaction outputs, just like
			// listtransactions (but using the short result format).
			Category:    "send",
			Amount:      (-debitTotal).ToBTC(), // negative since it is a send
			AmountUnits: uint64(debitTotal),
		}
		transaction.Fee = feeF64
		transaction.FeeUnits = uint64(fee)
	}

	credCat := wallet.RecvCategory(details, syncBlock.Height, w.ChainParams()).String()
	for _, cred := range details.Credits {
		// Change is ignored.
		if cred.Change {
			continue
		}

		var address string
		_, addrs, _, err := txscript.ExtractPkScriptAddrs(
			details.MsgTx.TxOut[cred.Index].PkScript, w.ChainParams())
		if err == nil && len(addrs) == 1 {
			addr := addrs[0]
			address = addr.EncodeAddress()
		}

		transaction.Details = append(transaction.Details, &lnrpc.GetTransactionDetailsResult{
			// Fields left zeroed:
			//   InvolvesWatchOnly
			//   Fee
			Address:  address,
			Category: credCat,
			Amount:   cred.Amount.ToBTC(),
			Vout:     cred.Index,
		})
	}
	transaction.Amount = creditTotal.ToBTC()
	transaction.AmountUnits = uint64(creditTotal)

	return &lnrpc.GetTransactionResponse{
		Transaction: &transaction,
	}, nil
}

func (r *rpcServer) GetNetworkStewardVote(ctx context.Context, req *lnrpc.GetNetworkStewardVoteRequest) (*lnrpc.GetNetworkStewardVoteResponse, error) {
	vote, err := r.wallet.NetworkStewardVote(waddrmgr.DefaultAccountNum, waddrmgr.KeyScopeBIP0044)
	if err != nil {
		return nil, er.Native(err)
	}
	response := &lnrpc.GetNetworkStewardVoteResponse{}
	if vote == nil {
		return response, nil
	}
	params := r.wallet.ChainParams()
	if vote.VoteFor != nil {
		response.VoteFor = txscript.PkScriptToAddress(vote.VoteFor, params).EncodeAddress()
	}
	if vote.VoteAgainst != nil {
		response.VoteAgainst = txscript.PkScriptToAddress(vote.VoteAgainst, params).EncodeAddress()
	}
	return response, nil
}

func (r *rpcServer) SetNetworkStewardVote(ctx context.Context, req *lnrpc.SetNetworkStewardVoteRequest) (*lnrpc.SetNetworkStewardVoteResponse, error) {
	vote := waddrmgr.NetworkStewardVote{}
	params := r.wallet.ChainParams()
	if req.VoteFor == "" {
	} else if vf, err := btcutil.DecodeAddress(req.VoteFor, params); err != nil {
		return nil, er.Native(err)
	} else if vfs, err := txscript.PayToAddrScript(vf); err != nil {
		return nil, er.Native(err)
	} else {
		vote.VoteFor = vfs
	}
	if req.VoteAgainst == "" {
	} else if va, err := btcutil.DecodeAddress(req.VoteAgainst, params); err != nil {
		return nil, er.Native(err)
	} else if vas, err := txscript.PayToAddrScript(va); err != nil {
		return nil, er.Native(err)
	} else {
		vote.VoteAgainst = vas
	}
	result := &lnrpc.SetNetworkStewardVoteResponse{}
	err := r.wallet.PutNetworkStewardVote(waddrmgr.DefaultAccountNum, waddrmgr.KeyScopeBIP0044, &vote)
	return result, er.Native(err)
}

func (r *rpcServer) BcastTransaction(ctx context.Context, req *lnrpc.BcastTransactionRequest) (*lnrpc.BcastTransactionResponse, error) {
	log.Debugf("[0] BcastTransaction(): req.tx(%d): %s", len(req.Tx), string(req.Tx))
	dst := make([]byte, hex.DecodedLen(len(req.Tx)))
	_, err := hex.Decode(dst, req.Tx)
	if err != nil {
		return nil, err
	}

	var msgTx wire.MsgTx

	errr := msgTx.Deserialize(bytes.NewReader(dst))
	if errr != nil {
		return nil, er.Native(errr)
	}

	txidhash, errr := r.wallet.ReliablyPublishTransaction(&msgTx, "")
	if errr != nil {
		return nil, er.Native(errr)
	}

	return &lnrpc.BcastTransactionResponse{
		TxnHash: txidhash.String(),
	}, er.Native(errr)
}

// sendPairs creates and sends payment transactions.
// It returns the transaction hash in string format upon success
// All errors are returned in btcjson.RPCError format
func sendPairs(w *wallet.Wallet, amounts map[string]btcutil.Amount,
	fromAddressses *[]string, minconf int32, feeSatPerKb btcutil.Amount, maxInputs, inputMinHeight int) (string, er.R) {

	vote, err := w.NetworkStewardVote(0, waddrmgr.KeyScopeBIP0044)
	if err != nil {
		return "", err
	}

	tx, err := sendOutputs(w, amounts, vote, fromAddressses, minconf, feeSatPerKb, wallet.SendModeBcasted, nil, inputMinHeight, maxInputs)
	if err != nil {
		return "", err
	}

	txHashStr := tx.Tx.TxHash().String()
	log.Infof("Successfully sent transaction [%s]", log.Txid(txHashStr))
	return txHashStr, nil
}

//SendFrom
func (r *rpcServer) SendFrom(ctx context.Context, req *lnrpc.SendFromRequest) (*lnrpc.SendFromResponse, error) {
	toaddress := req.ToAddress
	amount := req.Amount
	fromaddresses := req.FromAddress

	if amount < 0 {
		return nil, er.Native(er.New("amount must be positive"))
	}
	minconf := int32(req.MinConf)
	if minconf < 0 {
		return nil, er.Native(er.New("minconf must be positive"))
	}
	minheight := 0
	if req.MinHeight > 0 {
		minheight = int(req.MinHeight)
	}
	// Create map of address and amount pairs.
	amt, err := btcutil.NewAmount(float64(amount))
	if err != nil {
		return nil, er.Native(err)
	}
	amounts := map[string]btcutil.Amount{
		toaddress: amt,
	}

	maxinputs := -1
	maxinputs = int(req.MaxInputs)

	tx, err := sendPairs(r.wallet, amounts, &fromaddresses, minconf, txrules.DefaultRelayFeePerKb, maxinputs, minheight)
	if err != nil {
		return nil, er.Native(err)
	}

	return &lnrpc.SendFromResponse{
		TxHash: tx,
	}, nil
}<|MERGE_RESOLUTION|>--- conflicted
+++ resolved
@@ -921,99 +921,6 @@
 			return err
 		}
 	}
-<<<<<<< HEAD
-=======
-
-	// The default JSON marshaler of the REST proxy only sets OrigName to
-	// true, which instructs it to use the same field names as specified in
-	// the proto file and not switch to camel case. What we also want is
-	// that the marshaler prints all values, even if they are falsey.
-	customMarshalerOption := proxy.WithMarshalerOption(
-		proxy.MIMEWildcard, &proxy.JSONPb{
-			OrigName:     true,
-			EmitDefaults: true,
-		},
-	)
-
-	// Now start the REST proxy for our gRPC server above. We'll ensure
-	// we direct LND to connect to its loopback address rather than a
-	// wildcard to prevent certificate issues when accessing the proxy
-	// externally.
-	restMux := proxy.NewServeMux(customMarshalerOption)
-	restCtx, restCancel := context.WithCancel(context.Background())
-	r.listenerCleanUp = append(r.listenerCleanUp, restCancel)
-
-	// Wrap the default grpc-gateway handler with the WebSocket handler.
-	restHandler := lnrpc.NewWebSocketProxy(restMux)
-
-	// With our custom REST proxy mux created, register our main RPC and
-	// give all subservers a chance to register as well.
-
-	//Launching REST for MetaService, for getinfo2 and changepassword
-	//it is also launched on waitforwalletpassword, and on unlock closes
-	errrr := lnrpc.RegisterMetaServiceHandlerFromEndpoint(
-		restCtx, restMux, r.restProxyDest, r.restDialOpts,
-	)
-	if errrr != nil {
-		return er.E(errrr)
-	}
-
-	for _, subServer := range r.subServers {
-		err := subServer.RegisterWithRestServer(
-			restCtx, restMux, r.restProxyDest, r.restDialOpts,
-		)
-		if err != nil {
-			return er.Errorf("unable to register REST sub-server "+
-				"%v with root: %v", subServer.Name(), err)
-		}
-	}
-
-	// Before listening on any of the interfaces, we also want to give the
-	// external subservers a chance to register their own REST proxy stub
-	// with our mux instance.
-	for _, lis := range r.listeners {
-		if lis.ExternalRestRegistrar != nil {
-			err := lis.ExternalRestRegistrar.RegisterRestSubserver(
-				restCtx, restMux, r.restProxyDest,
-				r.restDialOpts,
-			)
-			if err != nil {
-				log.Errorf("error registering "+
-					"external REST subserver: %v", err)
-			}
-		}
-	}
-
-	// Now spin up a network listener for each requested port and start a
-	// goroutine that serves REST with the created mux there.
-	for _, restEndpoint := range r.cfg.RESTListeners {
-		lis, err := r.restListen(restEndpoint)
-		if err != nil {
-			log.Errorf("gRPC proxy unable to listen on %s",
-				restEndpoint)
-			return err
-		}
-
-		r.listenerCleanUp = append(r.listenerCleanUp, func() {
-			_ = lis.Close()
-		})
-
-		go func() {
-			log.Infof("gRPC proxy started at %s", lis.Addr())
-
-			// Create our proxy chain now. A request will pass
-			// through the following chain:
-			// req ---> CORS handler --> WS proxy --->
-			//   REST proxy --> gRPC endpoint
-			corsHandler := allowCORS(restHandler, r.cfg.RestCORS)
-			err := http.Serve(lis, corsHandler)
-			if err != nil && !lnrpc.IsClosedConnError(err) {
-				log.Error(err)
-			}
-		}()
-	}
-
->>>>>>> 1b59e83e
 	return nil
 }
 
